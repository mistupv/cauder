%%%-------------------------------------------------------------------
%%% @doc Pretty printing utility functions for CauDEr systems.
%%% @end
%%%-------------------------------------------------------------------

-module(cauder_pp).

-export([process/2, log_entry/1, history_entry/1, stack_entry/1, expression/1, trace_action/1]).
-export([pid/1, pp_node/1, to_string/1]).

-include("cauder.hrl").
-include("cauder_wx.hrl").
-include_lib("wx/include/wx.hrl").

-spec process(Process, Options) -> String when
    Process :: cauder_types:process(),
    Options :: [Option],
    Option :: {icon, boolean()} | {node, boolean() | auto} | {pid, boolean()} | {mfa, boolean()},
    String :: string().

<<<<<<< HEAD
process(#proc{node = Node, pid = Pid, entry_point = {M, F, A}} = Proc) ->
    Icon =
        case cauder_utils:is_dead(Proc) of
            true -> ?ICON_DEAD;
            false -> ?ICON_ALIVE
=======
process(#proc{node = Node, pid = Pid, entry_point = {M, F, A}} = Proc, Options) ->
    IconStr =
        case proplists:get_value('icon', Options) of
            false ->
                "";
            true ->
                case cauder_utils:is_dead(Proc) of
                    true -> ?ICON_DEAD;
                    false -> ?ICON_ALIVE
                end
>>>>>>> 8a80188b
        end,
    NodeStr =
        case proplists:get_value('node', Options) of
            false -> "";
            auto when Node =:= 'nonode@nohost' -> "";
            auto -> io_lib:format("~p", [Node]);
            true -> io_lib:format("~p", [Node])
        end,
    PidStr =
        case proplists:get_value('pid', Options) of
            false -> "";
            true -> io_lib:format("~p", [Pid])
        end,
    MFAStr =
        case proplists:get_value('mfa', Options) of
            false -> "";
            true -> io_lib:format("~s:~s/~B", [M, F, A])
        end,

    NotEmpty = fun(Str) -> Str =/= [] end,
    ProcInfo = lists:join(", ", lists:filter(NotEmpty, [NodeStr, PidStr, MFAStr])),
    lists:flatten(lists:join(" - ", lists:filter(NotEmpty, [IconStr, ProcInfo]))).

%%%=============================================================================

-spec log_entry(LogEntry) -> String when
    LogEntry :: cauder_types:log_action(),
    String :: string().

log_entry({nodes, Nodes}) -> "nodes(" ++ to_string(Nodes) ++ ")";
log_entry({spawn, {Node, Pid}, success}) -> "spawn(" ++ green(to_string(Node) ++ ", " ++ to_string(Pid)) ++ ")";
log_entry({spawn, {Node, Pid}, failure}) -> "spawn(" ++ red(to_string(Node) ++ ", " ++ to_string(Pid)) ++ ")";
log_entry({send, Uid}) -> "send(" ++ red(to_string(Uid)) ++ ")";
log_entry({'receive', Uid}) -> "rec(" ++ blue(to_string(Uid)) ++ ")";
log_entry({start, NodeName, success}) -> "start(" ++ green(to_string(NodeName)) ++ ")";
log_entry({start, NodeName, failure}) -> "start(" ++ red(to_string(NodeName)) ++ ")".

%%%=============================================================================

-spec history_entry(HistoryEntry) -> String when
    HistoryEntry :: cauder_types:history_entry(),
    String :: string().

history_entry({tau, _Bs, _Es, _Stk}) ->
    "seq";
history_entry({self, _Bs, _Es, _Stk}) ->
    "self";
history_entry({nodes, _Bs, _Es, _Stk, Nodes}) ->
    "nodes(" ++ pp_nodes(Nodes) ++ ")";
history_entry({spawn, _Bs, _Es, _Stk, Node, Pid}) ->
    "spawn(" ++ to_string(Node) ++ ", " ++ to_string(Pid) ++ ")";
history_entry({start, success, _Bs, _Es, _Stk, Node}) ->
    "start(" ++ green(to_string(Node)) ++ ")";
history_entry({start, failure, _Bs, _Es, _Stk, Node}) ->
    "start(" ++ red(to_string(Node)) ++ ")";
history_entry({send, _Bs, _Es, _Stk, #message{value = Val, uid = Uid}}) ->
    "send(" ++ to_string(Val) ++ "," ++ red(to_string(Uid)) ++ ")";
history_entry({rec, _Bs, _Es, _Stk, #message{value = Val, uid = Uid}, _QPos}) ->
    "rec(" ++ to_string(Val) ++ "," ++ blue(to_string(Uid)) ++ ")".

%%%=============================================================================

-spec stack_entry(StackEntry) -> String when
    StackEntry :: cauder_types:stack_entry(),
    String :: string().

stack_entry({{M, F, A}, _Bs, _Es, _Var}) -> io_lib:format("~s:~s/~b", [M, F, A]);
stack_entry({Type, _Es, _Var}) -> atom_to_list(Type).

%%%=============================================================================

-spec expression(Expression) -> String when
    Expression :: cauder_types:abstract_expr(),
    String :: string().

expression(Expr) ->
    lists:flatten(erl_prettypr:format(cauder_syntax:to_abstract_expr(Expr), [{paper, 120}, {ribbon, 120}])).

%%%=============================================================================

-spec trace_action(Trace) -> String when
    Trace :: cauder_types:trace_action(),
    String :: string().

trace_action({'send', Uid, Dest, _Value}) ->
    io_lib:format("{~p,~p,~p,...}", ['send', Uid, Dest]);
trace_action({'receive', Uid}) ->
    io_lib:format("{~p,~p,...}", ['receive', Uid]);
trace_action(Action) ->
    io_lib:format("~p", [Action]).

%%%=============================================================================

-spec pid(Pid) -> String when
    Pid :: cauder_types:proc_id(),
    String :: string().

pid(Pid) -> "Proc. " ++ to_string(Pid).

-spec pp_node(Node) -> String when
    Node :: node(),
    String :: string().

pp_node(Node) -> "Node " ++ to_string(Node).

-spec to_string(Term) -> String when
    Term :: term(),
    String :: string().

to_string(Term) -> io_lib:format("~p", [Term]).

-spec pp_nodes(Nodes) -> String when
    Nodes :: [node()],
    String :: string().

pp_nodes([]) ->
    "[]";
pp_nodes(Nodes) ->
    [FirstNode | RemNodes] = lists:map(fun(Node) -> to_string(Node) end, Nodes),
    "[" ++ lists:foldl(fun(Node, AccIn) -> Node ++ ", " ++ AccIn end, FirstNode, RemNodes) ++ "]".

red(Text) -> [{?wxRED, Text}].
green(Text) -> [{?CAUDER_GREEN, Text}].
blue(Text) -> [{?wxBLUE, Text}].<|MERGE_RESOLUTION|>--- conflicted
+++ resolved
@@ -18,13 +18,6 @@
     Option :: {icon, boolean()} | {node, boolean() | auto} | {pid, boolean()} | {mfa, boolean()},
     String :: string().
 
-<<<<<<< HEAD
-process(#proc{node = Node, pid = Pid, entry_point = {M, F, A}} = Proc) ->
-    Icon =
-        case cauder_utils:is_dead(Proc) of
-            true -> ?ICON_DEAD;
-            false -> ?ICON_ALIVE
-=======
 process(#proc{node = Node, pid = Pid, entry_point = {M, F, A}} = Proc, Options) ->
     IconStr =
         case proplists:get_value('icon', Options) of
@@ -35,7 +28,6 @@
                     true -> ?ICON_DEAD;
                     false -> ?ICON_ALIVE
                 end
->>>>>>> 8a80188b
         end,
     NodeStr =
         case proplists:get_value('node', Options) of
