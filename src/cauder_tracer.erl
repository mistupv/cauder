-module(cauder_tracer).

-behaviour(gen_server).

%% API
-export([
    trace/3,
    trace/4
]).

%% gen_server callbacks
-export([
    init/1,
    handle_call/3,
    handle_cast/2,
    handle_info/2,
    terminate/2,
    code_change/3
]).

-ignore_xref([trace/3, trace/4]).

-include("cauder_trace.hrl").
-include("cauder_tracer.hrl").

-define(SERVER, ?MODULE).

-type trace_info() :: #trace_info{}.

-record(state, {
    % The pid of the tracer process, used to notify when the execution of the traced process has finished
    main_pid :: pid(),
    ets :: ets:tid(),
    % A map between 'unique integers' and stamps
    stamps = maps:new() :: #{integer() => non_neg_integer()},
    % The trace
    trace = cauder_trace:new() :: cauder_trace:trace(),
    % A set with all the processes being traced
    processes :: sets:set(pid()),
    % The value returned by the function application
    return = none :: none | {value, term()},
    slave_starters = #{} :: #{pid() => {node(), pid()}}
}).

-type state() :: #state{}.

-type some_options() :: #{
    dir => file:filename(),
    modules => [atom()],
    timeout => timeout(),
    stamp_mode => distributed | centralized,
    output => file:filename()
}.

-type some_options_proplist() :: [
    {dir, file:filename()}
    | {modules, [atom()]}
    | {timeout, timeout()}
    | {stamp_mode, distributed | centralized}
    | {output, file:filename()}
].

-type all_options() :: #{
    dir := file:filename(),
    modules := [atom()],
    timeout := timeout(),
    stamp_mode := distributed | centralized,
    output := file:filename()
}.

%%%===================================================================
%%% API
%%%===================================================================

%%------------------------------------------------------------------------------
%% @doc Equivalent to `trace(Mod, Fun, Args, #{})'.
%%
%% @see trace/4

-spec trace(Module, Function, Arguments) -> TraceInfo when
    Module :: module(),
    Function :: atom(),
    Arguments :: [term()],
    TraceInfo :: cauder_tracer:trace_info().

trace(Mod, Fun, Args) -> trace(Mod, Fun, Args, #{}).

%%------------------------------------------------------------------------------
%% @doc Traces the evaluation of the expression `apply(Mod, Fun, Args)'.

-spec trace(Module, Function, Arguments, Options) -> TraceInfo when
    Module :: module(),
    Function :: atom(),
    Arguments :: [term()],
    Options :: some_options() | some_options_proplist(),
    TraceInfo :: cauder_tracer:trace_info().

trace(Mod, Fun, Args, Opts) when is_list(Opts) -> trace(Mod, Fun, Args, maps:from_list(Opts));
trace(Mod, Fun, Args, Opts) when is_map(Opts) -> do_trace(Mod, Fun, Args, maps:merge(default_options(), Opts)).

%%------------------------------------------------------------------------------
%% @doc Returns a map with the default value for each of the available options.

-spec default_options() -> all_options().

default_options() ->
    #{
        dir => ".",
        modules => [],
        timeout => 10000,
        stamp_mode => centralized,
        output => []
    }.

%%%===================================================================
%%% gen_server callbacks
%%%===================================================================

%%------------------------------------------------------------------------------
%% @private

-spec init({MainPid, TracedPid}) -> {ok, State} when
    MainPid :: pid(),
    TracedPid :: pid(),
    State :: state().

init({MainPid, TracedPid}) ->
    {ok, #state{
        main_pid = MainPid,
        ets = ets:new(?MODULE, []),
        processes = sets:from_list([TracedPid])
    }}.

%%------------------------------------------------------------------------------
%% @private

-spec handle_call(Request, From, State) -> {reply, Reply, NewState} when
    Request :: term(),
    From :: {pid(), term()},
    State :: state(),
    Reply :: Reply,
    NewState :: state().

handle_call(get_traces, _From, #state{trace = Trace0} = State) ->
    Trace1 = cauder_trace:reverse(Trace0),
    {reply, {ok, Trace1}, State};
handle_call(get_return_value, _From, #state{return = ReturnValue} = State) ->
    {reply, cauder_trace:map_pids(ReturnValue), State};
%% ========== 'call' trace messages ========== %%
%% Generate message stamp
handle_call({trace, Pid, call, {cauder_tracer_erlang, send_centralized, [_, _]}}, _From, State) ->
    Pid ! {stamp, erlang:unique_integer()},
    {reply, ok, State};
%% ========== 'return_from' trace messages ========== %%
%% Save return value
handle_call(
    {trace, _Pid, return_from, {cauder_tracer_erlang, apply, 3}, ReturnValue},
    _From,
    #state{return = none} = State
) ->
    {reply, ok, State#state{return = {value, ReturnValue}}};
%% Call to `nodes()`
handle_call({trace, Pid, return_from, {cauder_tracer_erlang, nodes, 0}, Nodes}, _From, State) ->
    Action = #trace_nodes{nodes = Nodes},
    State1 = add_to_trace(Pid, Action, State),
    {reply, ok, State1};
%% ========== 'send' trace messages ========== %%
%% Send message
handle_call({trace, Pid, send, {{stamp, Stamp}, _Message}, _}, _From, State0) ->
    {Uid, State1} = get_uid(Stamp, State0),
    Action = #trace_send{uid = Uid},
    State2 = add_to_trace(Pid, Action, State1),
    {reply, ok, State2};
%% Receive message
handle_call({trace, Pid, send, {receive_evaluated, Stamp}, {undefined, _}}, _From, State0) ->
    {Uid, State1} = get_uid(Stamp, State0),
    Action = #trace_receive{uid = Uid},
    State2 = add_to_trace(Pid, Action, State1),
    {reply, ok, State2};
%% Slave started/failed
handle_call({trace, Pid, send, {result, Result}, ParentPid}, _From, State) ->
    #{Pid := {Node, ParentPid}} = State#state.slave_starters,
    Success =
        case Result of
            {ok, Node} -> true;
            {error, _} -> false
        end,
    Action = #trace_start{node = Node, success = Success},
    State1 = add_to_trace(ParentPid, Action, State),
    {reply, ok, State1};
%% ========== 'spawn' trace messages ========== %%
%% Starting a slave
handle_call({trace, Pid, spawn, SlavePid, {slave, wait_for_slave, [Pid, _, _, Node, _, _, _]}}, _From, State) ->
    SlaveStarters1 = maps:put(SlavePid, {Node, Pid}, State#state.slave_starters),
    {reply, ok, State#state{slave_starters = SlaveStarters1}};
%% Spawn failed
handle_call({trace, Pid, spawn, ChildPid, {erts_internal, crasher, [ChildNode, _, _, _, _, _]}}, _From, State) ->
    ChildIdx = cauder_process:from_pid(ChildPid),
    Action = #trace_spawn{node = ChildNode, pid = ChildIdx, success = false},
    State1 = add_to_trace(Pid, Action, State),
    {reply, ok, State1};
%% Spawn succeeded
handle_call({trace, Pid, spawn, ChildPid, {_, _, _}}, _From, State) ->
    ChildIdx = cauder_process:from_pid(ChildPid),
    Action = #trace_spawn{node = node(ChildPid), pid = ChildIdx, success = true},
    State1 = add_to_trace(Pid, Action, State),
    State2 = State1#state{processes = sets:add_element(ChildPid, State1#state.processes)},
    {reply, ok, State2};
%% ========== 'exit' trace messages ========== %%
%% Process exited
handle_call({trace, Pid, exit, _Reason}, _From, #state{main_pid = MainPid, processes = ProcSet0} = State) ->
    ProcSet1 = sets:del_element(Pid, ProcSet0),
    State1 = State#state{processes = ProcSet1},
    case sets:is_empty(ProcSet1) of
        true -> MainPid ! finished;
        false -> ok
    end,
    {reply, ok, State1};
%% ========== Ignored trace messages ========== %%
handle_call({trace, _, call, {cauder_tracer_erlang, apply, [_, _, _]}}, _From, State) ->
    {reply, ok, State};
handle_call({trace, _, call, {cauder_tracer_erlang, nodes, []}}, _From, State) ->
    {reply, ok, State};
handle_call({trace, _, return_from, {cauder_tracer_erlang, send_centralized, 2}, _}, _From, State) ->
    {reply, ok, State};
handle_call({trace, _, send_to_non_existing_process, {{stamp, _Stamp}, _Message}, _}, _From, State) ->
    % TODO Log lost messages
    {reply, ok, State};
handle_call({trace, _, 'receive', {{stamp, _}, _}}, _From, State) ->
    % TODO Log deliver events
    {reply, ok, State};
handle_call({trace, _, spawned, _, {_, _, _}}, _From, State) ->
    {reply, ok, State};
handle_call({trace, _, register, _}, _From, State) ->
    {reply, ok, State};
handle_call({trace, _, unregister, _}, _From, State) ->
    {reply, ok, State};
handle_call({trace, _, link, _}, _From, State) ->
    {reply, ok, State};
handle_call({trace, _, getting_unlinked, _}, _From, State) ->
    {reply, ok, State};
%% ========== Unhandled trace messages ========== %%
handle_call(Request, _From, State) ->
    io:format("[~p:~p] Unhandled Call: ~p~n", [?MODULE, ?LINE, Request]),
    {reply, ok, State}.

%%------------------------------------------------------------------------------
%% @private

-spec handle_cast(Request, State) -> {noreply, NewState} when
    Request :: any(),
    State :: state(),
    NewState :: state().

handle_cast(Request, State) ->
    io:format("[~p:~p] Unhandled Cast: ~p~n", [?MODULE, ?LINE, Request]),
    {noreply, State}.

%%------------------------------------------------------------------------------
%% @private

-spec handle_info(Info, State) -> {noreply, NewState} when
    Info :: any(),
    State :: state(),
    NewState :: state().

handle_info(Info, State) ->
    io:format("[~p:~p] Unhandled Info: ~p~n", [?MODULE, ?LINE, Info]),
    {noreply, State}.

%%------------------------------------------------------------------------------
%% @private

-spec terminate(Reason, State) -> ok when
    Reason :: any(),
    State :: state().

terminate(_Reason, State) ->
    ProcSet = State#state.processes,
    case sets:is_empty(ProcSet) of
        true -> ok;
        false -> lists:foreach(fun(P) -> true = erlang:exit(P, kill) end, sets:to_list(ProcSet))
    end,
    ok.

%%------------------------------------------------------------------------------
%% @private

-spec code_change(OldVsn, State, Extra) -> {ok, NewState} when
    OldVsn :: (term() | {down, term()}),
    State :: state(),
    Extra :: term(),
    NewState :: state().

code_change(_OldVsn, State, _Extra) -> {ok, State}.

%%%=============================================================================
%%% Internal functions
%%%=============================================================================

-spec do_trace(Module, Function, Arguments, Options) -> TraceInfo when
    Module :: module(),
    Function :: atom(),
    Arguments :: [term()],
    Options :: all_options(),
    TraceInfo :: cauder_tracer:trace_info().

do_trace(Module, Function, Args, Opts) ->
    Dir = maps:get(dir, Opts),
    Modules = maps:get(modules, Opts),
    Timeout = maps:get(timeout, Opts),
    StampMode = maps:get(stamp_mode, Opts),
    Output = maps:get(output, Opts),

    CompTime = lists:foldl(
        fun(Mod, AccTime) ->
            {Time, {Mod, Bin}} = instrument(Mod, Dir, StampMode),
            File = filename:absname(filename:join(Dir, [Mod, ".beam"])),
            ok = load(Mod, Bin, File),
            Time + AccTime
        end,
        0,
        lists:usort([Module | Modules])
    ),

    load(cauder_tracer_erlang),

    MainPid = self(),
    TracedPid = spawn(cauder_tracer_erlang, start, [MainPid, Module, Function, Args]),
    {ok, _} = gen_server:start_link({local, ?SERVER}, ?MODULE, {MainPid, TracedPid}, []),

    dbg:tracer(process, {fun trace_handler/2, []}),
    dbg:p(TracedPid, [m, c, p, sos]),
    dbg:tpe(send, [
        {['_', {{stamp, '_'}, '_'}], [], []},
        {[{undefined, '_'}, {receive_evaluated, '_'}], [], []},
        {['_', {result, {ok, '_'}}], [], []},
        {['_', {result, {error, '_'}}], [], []}
    ]),
    dbg:tpe('receive', [{['_', '_', {{stamp, '_'}, '_'}], [], []}]),
    dbg:tpl(cauder_tracer_erlang, apply, 3, [{'_', [], [{return_trace}]}]),
    dbg:tpl(cauder_tracer_erlang, send_centralized, 2, [{'_', [], [{return_trace}]}]),
    dbg:tpl(cauder_tracer_erlang, nodes, 0, [{'_', [], [{return_trace}]}]),

    receive
        setup_complete -> ok
    end,

    {ExecTime, Tracing} = timer:tc(
        fun() ->
            TracedPid ! start,
            receive
                finished -> success
            after Timeout -> timeout
            end
        end
    ),

    dbg:stop(),

    {ok, Traces} = gen_server:call(?SERVER, get_traces),
    ReturnValue = gen_server:call(?SERVER, get_return_value),
    gen_server:stop(?SERVER),

    Result = #trace_info{
        node = node(),
        pid = cauder_process:from_pid(TracedPid),
        call = {Module, Function, Args},
        tracing = Tracing,
        return = ReturnValue,
        comp = CompTime,
        exec = ExecTime,
        trace = Traces
    },

    case Output of
        [] -> ok;
        _ -> write_trace(Output, Result)
    end,

    Result.

-spec instrument(Module, Dir, StampMode) -> {Time, {Module, Binary}} when
    Module :: module(),
    Dir :: file:filename(),
    % TODO Specify values
    StampMode :: atom(),
    Time :: non_neg_integer(),
    Binary :: binary().

instrument(Mod, Dir, StampMode) ->
    CompileOpts = [
        % Standard compile options
        binary,
        return,
        {i, Dir},
        {parse_transform, cauder_tracer_transform},
        % Tracer options
        {stamp_mode, StampMode}
    ],
    File = filename:join(Dir, Mod),
    {Time, {ok, Mod, Binary, _}} = timer:tc(compile, file, [File, CompileOpts]),
    {Time, {Mod, Binary}}.

-spec load(Module) -> ok when
    Module :: module().

load(Module) ->
    {Module, Binary, Filename} = code:get_object_code(Module),
    load(Module, Binary, Filename).

-spec load(Module, Binary, Filename) -> ok when
    Module :: module(),
    Binary :: binary(),
    Filename :: file:filename().

load(Module, Binary, Filename) ->
    %rpc:call(Node, code, purge, [Module]),
    code:purge(Module),
    %rpc:call(Node, code, load_binary, [Module, Filename, Binary]),
    {module, Module} = code:load_binary(Module, Filename, Binary),
    ok.

trace_handler(Trace, []) ->
    ok = gen_server:call(?SERVER, Trace),
    [].

-spec add_to_trace(Pid, Action, State) -> NewState when
    Pid :: pid(),
    Action :: cauder_trace:action(),
    State :: state(),
    NewState :: state().

add_to_trace(Pid, Action, #state{trace = Trace0} = State) ->
    Id = cauder_process:from_pid(Pid),
    Trace1 = cauder_trace:push(Id, Action, Trace0),
    State#state{trace = Trace1}.

-spec get_uid(Stamp, State) -> {Uid, NewState} when
    Stamp :: integer(),
    State :: state(),
    Uid :: cauder_message:uid(),
    NewState :: state().

get_uid(Stamp, #state{ets = Table, stamps = Map} = State) ->
    case maps:find(Stamp, Map) of
        error ->
            Uid = ets:update_counter(Table, uid, 1, {uid, -1}),
            NewMap = maps:put(Stamp, Uid, Map),
            {Uid, State#state{stamps = NewMap}};
        {ok, Uid} ->
            {Uid, State}
    end.

-spec write_trace(Dir, TraceInfo) -> ok when
    Dir :: file:filename(),
    TraceInfo :: cauder_types:trace_info().

write_trace(Dir, TraceInfo) ->
    % This not compile time safe but there is no other way to keep it human-friendly and simple
    Fields = record_info(fields, trace_info),
    [trace_info | Values] = tuple_to_list(TraceInfo),
    {Trace, ResultInfo} = maps:take(trace, maps:from_list(lists:zip(Fields, Values))),

    ok = filelib:ensure_dir(Dir),
    case filelib:is_dir(Dir) of
        true -> ok;
        false -> ok = file:make_dir(Dir)
    end,

    ResultFilename = filename:join(Dir, "trace_result.log"),
    write_terms(ResultFilename, maps:to_list(ResultInfo)),

<<<<<<< HEAD
    lists:foreach(
        fun({Index, Terms}) ->
            Filename = filename:join(Dir, io_lib:format("trace_~b.log", [Index])),
            write_terms(Filename, Terms)
        end,
        maps:to_list(Trace)
    ).

-spec write_terms(Filename, Terms) -> ok when
    Filename :: file:name_all(),
    Terms :: [term()].

write_terms(Filename, Terms) ->
    Lines = lists:map(fun(Term) -> io_lib:format("~w.", [Term]) end, Terms),
    Joined = lists:join($\n, Lines),
    Text = unicode:characters_to_binary(Joined),
    file:write_file(Filename, Text).
=======
    maps:foreach(
        fun(Pid, Actions) ->
            File = filename:join(Dir, io_lib:format("trace_~b.log", [Pid])),
            Content = lists:join($\n, lists:map(fun(T) -> io_lib:format("~p.", [T]) end, Actions)),
            ok = file:write_file(File, Content)
        end,
        Traces
    ).
>>>>>>> 051e3f31
<|MERGE_RESOLUTION|>--- conflicted
+++ resolved
@@ -471,13 +471,12 @@
     ResultFilename = filename:join(Dir, "trace_result.log"),
     write_terms(ResultFilename, maps:to_list(ResultInfo)),
 
-<<<<<<< HEAD
-    lists:foreach(
-        fun({Index, Terms}) ->
-            Filename = filename:join(Dir, io_lib:format("trace_~b.log", [Index])),
-            write_terms(Filename, Terms)
+    maps:foreach(
+        fun(Pid, Actions) ->
+            Filename = filename:join(Dir, io_lib:format("trace_~b.log", [Pid])),
+            write_terms(Filename, Actions)
         end,
-        maps:to_list(Trace)
+        Trace
     ).
 
 -spec write_terms(Filename, Terms) -> ok when
@@ -488,14 +487,4 @@
     Lines = lists:map(fun(Term) -> io_lib:format("~w.", [Term]) end, Terms),
     Joined = lists:join($\n, Lines),
     Text = unicode:characters_to_binary(Joined),
-    file:write_file(Filename, Text).
-=======
-    maps:foreach(
-        fun(Pid, Actions) ->
-            File = filename:join(Dir, io_lib:format("trace_~b.log", [Pid])),
-            Content = lists:join($\n, lists:map(fun(T) -> io_lib:format("~p.", [T]) end, Actions)),
-            ok = file:write_file(File, Content)
-        end,
-        Traces
-    ).
->>>>>>> 051e3f31
+    file:write_file(Filename, Text).