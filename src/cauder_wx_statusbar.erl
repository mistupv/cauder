-module(cauder_wx_statusbar).

%% API
-export([create/1, update/2, update_position/2]).
%% Predefined statuses
-export([load_start/1, load_finish/2, load_fail/0]).
-export([init_start/0, init_finish/1]).
-export([stop_finish/0]).
% Manual
-export([step_start/1, step_finish/3]).
-export([step_multiple_finish/3]).
% Replay
-export([replay_steps_start/0, replay_steps_finish/2]).
-export([replay_start_start/1, replay_start_finish/2, replay_start_fail/0]).
-export([replay_spawn_start/1, replay_spawn_finish/2, replay_spawn_fail/0]).
-export([replay_send_start/1, replay_send_finish/2, replay_send_fail/0]).
-export([replay_receive_start/1, replay_receive_finish/2, replay_receive_fail/0]).
-export([replay_full_log_start/0, replay_full_log_finish/1]).
% Rollback
-export([rollback_steps_start/0, rollback_steps_finish/2]).
-export([rollback_start_begin/1, rollback_start_finish/2, rollback_start_fail/0]).
-export([rollback_spawn_start/1, rollback_spawn_finish/2, rollback_spawn_fail/0]).
-export([rollback_send_start/1, rollback_send_finish/2, rollback_send_fail/0]).
-export([rollback_receive_start/1, rollback_receive_finish/2, rollback_receive_fail/0]).
-export([rollback_variable_start/1, rollback_variable_finish/2, rollback_variable_fail/0]).

-include("cauder.hrl").
-include("cauder_wx.hrl").
-include("cauder_wx_statusbar.hrl").

%%%=============================================================================
%%% API
%%%=============================================================================

%%------------------------------------------------------------------------------
%% @doc Creates the status bar and populates it.

-spec create(Frame) -> StatusBar when
    Frame :: wxFrame:wxFrame(),
    StatusBar :: wxStatusBar:wxStatusBar().

create(Frame) ->
    StatusBar = wxFrame:createStatusBar(Frame),
    wxStatusBar:setFieldsCount(StatusBar, 3, [{widths, [-1, 100, 125]}]),
    wxStatusBar:setStatusText(StatusBar, " System not started", [{number, 2}]),
    StatusBar.

%%------------------------------------------------------------------------------
%% @doc Updates the status bar according to the given new state, by comparing it
%% with the given old state.

-spec update(OldState, NewState) -> ok when
    OldState :: cauder_wx:state(),
    NewState :: cauder_wx:state().

update(
    #wx_state{system = #sys{procs = PMap}, config = #config{status_bar = Show}},
    #wx_state{system = #sys{procs = PMap}, config = #config{status_bar = Show}}
) ->
    ok;
update(_, #wx_state{config = #config{status_bar = false}}) ->
    set_visibility(false);
update(_, #wx_state{system = undefined}) ->
    set_visibility(true),

    StatusBar = wxFrame:getStatusBar(cauder_wx:find(?FRAME, wxFrame)),
    wxStatusBar:setStatusText(StatusBar, " System not started", [{number, 2}]);
update(_, #wx_state{system = #sys{procs = PMap}}) ->
    set_visibility(true),

    {Alive, Dead} =
        lists:foldl(
            fun(Proc, {Alive, Dead}) ->
                case cauder_utils:is_dead(Proc) of
                    true -> {Alive, Dead + 1};
                    false -> {Alive + 1, Dead}
                end
            end,
            {0, 0},
            maps:values(PMap)
        ),

    StatusBar = wxFrame:getStatusBar(cauder_wx:find(?FRAME, wxFrame)),
    Text = io_lib:format(" Alive ~b, Dead ~b", [Alive, Dead]),
    wxStatusBar:setStatusText(StatusBar, Text, [{number, 2}]).

%%------------------------------------------------------------------------------
%% @doc Updates the position shown in the status bar.

-spec update_position(Line, Column) -> ok when
    Line :: pos_integer(),
    Column :: pos_integer().

update_position(Line, Column) ->
    StatusBar = wxFrame:getStatusBar(cauder_wx:find(?FRAME, wxFrame)),
    Text = io_lib:format(" Ln ~b, Col ~b", [Line, Column]),
    wxStatusBar:setStatusText(StatusBar, Text, [{number, 1}]).

%%------------------------------------------------------------------------------
%% @doc Shows/hides the status bar.

-spec set_visibility(Visible) -> ok when
    Visible :: boolean().

set_visibility(Visible) ->
    Frame = cauder_wx:find(?FRAME, wxFrame),
    StatusBar = wxFrame:getStatusBar(Frame),
    case Visible of
        true -> wxStatusBar:show(StatusBar);
        false -> wxStatusBar:hide(StatusBar)
    end,
    wxFrame:sendSizeEvent(Frame).

%%%=============================================================================
%%% Predefined statuses
%%%=============================================================================

%no_process() -> set_text(?NO_PROCESS).

%no_match() -> set_text(?NO_MATCH).

%%%=============================================================================

-spec load_start(File) -> ok when
    File :: file:filename().

load_start(File) ->
    Status = io_lib:format(?LOAD_START, [File]),
    set_text(Status).

-spec load_finish(Module, Time) -> ok when
    Module :: module(),
    Time :: non_neg_integer().

load_finish(Module, Time) ->
    TimeStr = time_to_string(Time),
    Status = io_lib:format(?LOAD_FINISH, [Module, TimeStr]),
    set_text(Status).

-spec load_fail() -> ok.

load_fail() -> set_text(?LOAD_FAIL).

%%%=============================================================================

-spec init_start() -> ok.

init_start() -> set_text(?INIT_START).

-spec init_finish(Time) -> ok when
    Time :: non_neg_integer().

init_finish(Time) ->
    TimeStr = time_to_string(Time),
    Status = io_lib:format(?INIT_FINISH, [TimeStr]),
    set_text(Status).

%%%=============================================================================

-spec stop_finish() -> ok.

stop_finish() -> set_text(?STOP_FINISH).

%%%=============================================================================

-spec step_start(Semantics) -> ok when
    Semantics :: cauder_types:semantics().

step_start(Sem) ->
    SemStr = semantics_to_string(Sem),
    Status = io_lib:format(?STEP_START, [SemStr]),
    set_text(Status).

-spec step_finish(Semantics, {StepsDone, StepsTotal}, Time) -> ok when
    Semantics :: cauder_types:semantics(),
    StepsDone :: non_neg_integer(),
    StepsTotal :: pos_integer(),
    Time :: non_neg_integer().

step_finish(Sem, {Done, Total}, Time) ->
    SemStr = semantics_to_string(Sem),
    TimeStr = time_to_string(Time),
    Status = io_lib:format(?STEP_FINISH, [Done, Total, SemStr, TimeStr]),
    set_text(Status).

%-spec step_suspend() -> ok.

%step_suspend() -> set_text(?STEP_SUSPEND).

-spec step_multiple_finish(Semantics, {StepsDone, StepsTotal}, Time) -> ok when
    Semantics :: cauder_types:semantics(),
    StepsDone :: non_neg_integer(),
    StepsTotal :: pos_integer(),
    Time :: non_neg_integer().

step_multiple_finish(Sem, {Done, Total}, Time) ->
    SemStr = semantics_to_string(Sem),
    TimeStr = time_to_string(Time),
    Status = io_lib:format(?STEP_MULTIPLE_FINISH, [Done, Total, SemStr, TimeStr]),
    set_text(Status).

%%%=============================================================================

-spec replay_steps_start() -> ok.

replay_steps_start() -> set_text(?REPLAY_STEPS_START).

-spec replay_steps_finish({StepsDone, StepsTotal}, Time) -> ok when
    StepsDone :: non_neg_integer(),
    StepsTotal :: pos_integer(),
    Time :: non_neg_integer().

replay_steps_finish({Done, Total}, Time) ->
    TimeStr = time_to_string(Time),
    Status = io_lib:format(?REPLAY_STEPS_FINISH, [Done, Total, TimeStr]),
    set_text(Status).

%%%=============================================================================

-spec replay_spawn_start(Pid) -> ok when
    Pid :: cauder_types:proc_id().

replay_spawn_start(Pid) -> set_text(io_lib:format(?REPLAY_SPAWN_START, [Pid])).

-spec replay_spawn_finish(Pid, Time) -> ok when
    Pid :: cauder_types:proc_id(),
    Time :: non_neg_integer().

replay_spawn_finish(Pid, Time) ->
    TimeStr = time_to_string(Time),
    Status = io_lib:format(?REPLAY_SPAWN_FINISH, [Pid, TimeStr]),
    set_text(Status).

-spec replay_spawn_fail() -> ok.

replay_spawn_fail() -> set_text(?REPLAY_SPAWN_FAIL).

<<<<<<< HEAD
=======

-spec replay_start_start(Node) -> ok when
    Node :: cauder_types:net_node().

replay_start_start(Node) -> set_text(io_lib:format(?REPLAY_START_START, [Node])).


-spec replay_start_finish(Node, Time) -> ok when
    Node :: cauder_types:net_node(),
    Time :: non_neg_integer().

replay_start_finish(Node, Time) ->
  TimeStr = time_to_string(Time),
  Status = io_lib:format(?REPLAY_START_FINISH, [Node, TimeStr]),
  set_text(Status).


-spec replay_start_fail() -> ok.

replay_start_fail() -> set_text(?REPLAY_START_FAIL).


>>>>>>> a34e65c1
%%%=============================================================================

-spec replay_send_start(Uid) -> ok when
    Uid :: cauder_mailbox:uid().

replay_send_start(Uid) -> set_text(io_lib:format(?REPLAY_SEND_START, [Uid])).

-spec replay_send_finish(Uid, Time) -> ok when
    Uid :: cauder_mailbox:uid(),
    Time :: non_neg_integer().

replay_send_finish(Uid, Time) ->
    TimeStr = time_to_string(Time),
    Status = io_lib:format(?REPLAY_SEND_FINISH, [Uid, TimeStr]),
    set_text(Status).

-spec replay_send_fail() -> ok.

replay_send_fail() -> set_text(?REPLAY_SEND_FAIL).

%%%=============================================================================

-spec replay_receive_start(Uid) -> ok when
    Uid :: cauder_mailbox:uid().

replay_receive_start(Uid) -> set_text(io_lib:format(?REPLAY_RECEIVE_START, [Uid])).

-spec replay_receive_finish(Uid, Time) -> ok when
    Uid :: cauder_mailbox:uid(),
    Time :: non_neg_integer().

replay_receive_finish(Uid, Time) ->
    TimeStr = time_to_string(Time),
    Status = io_lib:format(?REPLAY_RECEIVE_FINISH, [Uid, TimeStr]),
    set_text(Status).

-spec replay_receive_fail() -> ok.

replay_receive_fail() -> set_text(?REPLAY_RECEIVE_FAIL).

%%%=============================================================================

-spec replay_full_log_start() -> ok.

replay_full_log_start() -> set_text(?REPLAY_FULL_LOG_START).

-spec replay_full_log_finish(Time) -> ok when
    Time :: non_neg_integer().

replay_full_log_finish(Time) ->
    TimeStr = time_to_string(Time),
    Status = io_lib:format(?REPLAY_FULL_LOG_FINISH, [TimeStr]),
    set_text(Status).

%%%=============================================================================

-spec rollback_steps_start() -> ok.

rollback_steps_start() -> set_text(?ROLLBACK_STEPS_START).

-spec rollback_steps_finish({StepsDone, StepsTotal}, Time) -> ok when
    StepsDone :: non_neg_integer(),
    StepsTotal :: pos_integer(),
    Time :: non_neg_integer().

rollback_steps_finish({Done, Total}, Time) ->
    TimeStr = time_to_string(Time),
    Status = io_lib:format(?ROLLBACK_STEPS_FINISH, [Done, Total, TimeStr]),
    set_text(Status).

%%%=============================================================================

-spec rollback_spawn_start(Pid) -> ok when
    Pid :: cauder_types:proc_id().

rollback_spawn_start(Pid) -> set_text(io_lib:format(?ROLLBACK_SPAWN_START, [Pid])).

-spec rollback_spawn_finish(Pid, Time) -> ok when
    Pid :: cauder_types:proc_id(),
    Time :: non_neg_integer().

rollback_spawn_finish(Pid, Time) ->
    TimeStr = time_to_string(Time),
    Status = io_lib:format(?ROLLBACK_SPAWN_FINISH, [Pid, TimeStr]),
    set_text(Status).

-spec rollback_spawn_fail() -> ok.

rollback_spawn_fail() -> set_text(?ROLLBACK_SPAWN_FAIL).

%%%=============================================================================

<<<<<<< HEAD
=======

-spec rollback_start_begin(Node) -> ok when
    Node :: cauder_types:net_node().

rollback_start_begin(Node) -> set_text(io_lib:format(?ROLLBACK_START_BEGIN, [Node])).


-spec rollback_start_finish(Node, Time) -> ok when
    Node :: cauder_types:net_Node(),
    Time :: non_neg_integer().

rollback_start_finish(Node, Time) ->
  TimeStr = time_to_string(Time),
  Status = io_lib:format(?ROLLBACK_START_FINISH, [Node, TimeStr]),
  set_text(Status).


-spec rollback_start_fail() -> ok.

rollback_start_fail() -> set_text(?ROLLBACK_START_FAIL).


%%%=============================================================================


>>>>>>> a34e65c1
-spec rollback_send_start(Uid) -> ok when
    Uid :: cauder_mailbox:uid().

rollback_send_start(Uid) -> set_text(io_lib:format(?ROLLBACK_SEND_START, [Uid])).

-spec rollback_send_finish(Uid, Time) -> ok when
    Uid :: cauder_mailbox:uid(),
    Time :: non_neg_integer().

rollback_send_finish(Uid, Time) ->
    TimeStr = time_to_string(Time),
    Status = io_lib:format(?ROLLBACK_SEND_FINISH, [Uid, TimeStr]),
    set_text(Status).

-spec rollback_send_fail() -> ok.

rollback_send_fail() -> set_text(?ROLLBACK_SEND_FAIL).

%%%=============================================================================

-spec rollback_receive_start(Uid) -> ok when
    Uid :: cauder_mailbox:uid().

rollback_receive_start(Uid) -> set_text(io_lib:format(?ROLLBACK_RECEIVE_START, [Uid])).

-spec rollback_receive_finish(Uid, Time) -> ok when
    Uid :: cauder_mailbox:uid(),
    Time :: non_neg_integer().

rollback_receive_finish(Uid, Time) ->
    TimeStr = time_to_string(Time),
    Status = io_lib:format(?ROLLBACK_RECEIVE_FINISH, [Uid, TimeStr]),
    set_text(Status).

-spec rollback_receive_fail() -> ok.

rollback_receive_fail() -> set_text(?ROLLBACK_RECEIVE_FAIL).

%%%=============================================================================

-spec rollback_variable_start(Name) -> ok when
    Name :: atom().

rollback_variable_start(Name) -> set_text(io_lib:format(?ROLLBACK_VARIABLE_START, [Name])).

-spec rollback_variable_finish(Name, Time) -> ok when
    Name :: atom(),
    Time :: non_neg_integer().

rollback_variable_finish(Name, Time) ->
    TimeStr = time_to_string(Time),
    Status = io_lib:format(?ROLLBACK_VARIABLE_FINISH, [Name, TimeStr]),
    set_text(Status).

-spec rollback_variable_fail() -> ok.

rollback_variable_fail() -> set_text(?ROLLBACK_VARIABLE_FAIL).

%%%=============================================================================
%%% Internal functions
%%%=============================================================================

-spec set_text(Text) -> ok when
    Text :: unicode:chardata().

set_text(Text) ->
    Frame = cauder_wx:find(?FRAME, wxFrame),
    StatusBar = wxFrame:getStatusBar(Frame),
    wxStatusBar:setStatusText(StatusBar, Text).

-spec semantics_to_string(Semantics) -> String when
    Semantics :: cauder_types:semantics(),
    String :: string().

semantics_to_string(?FWD_SEM) -> "forward";
semantics_to_string(?BWD_SEM) -> "backward".

-spec time_to_string(Time) -> String when
    Time :: non_neg_integer(),
    String :: string().

time_to_string(Time) when Time < 1000 -> "<1 ms";
time_to_string(Time) when Time < 1000 * 60 -> io_lib:format("~b ms", [Time div 1000]);
time_to_string(Time) -> io_lib:format("~b s ~b ms", [Time div (1000 * 60), Time div 1000]).<|MERGE_RESOLUTION|>--- conflicted
+++ resolved
@@ -3,11 +3,12 @@
 %% API
 -export([create/1, update/2, update_position/2]).
 %% Predefined statuses
+-export([no_process/0, no_match/0]).
 -export([load_start/1, load_finish/2, load_fail/0]).
 -export([init_start/0, init_finish/1]).
 -export([stop_finish/0]).
 % Manual
--export([step_start/1, step_finish/3]).
+-export([step_start/1, step_finish/3, step_suspend/0]).
 -export([step_multiple_finish/3]).
 % Replay
 -export([replay_steps_start/0, replay_steps_finish/2]).
@@ -28,215 +29,243 @@
 -include("cauder_wx.hrl").
 -include("cauder_wx_statusbar.hrl").
 
+
 %%%=============================================================================
 %%% API
 %%%=============================================================================
+
 
 %%------------------------------------------------------------------------------
 %% @doc Creates the status bar and populates it.
 
 -spec create(Frame) -> StatusBar when
-    Frame :: wxFrame:wxFrame(),
-    StatusBar :: wxStatusBar:wxStatusBar().
+  Frame :: wxFrame:wxFrame(),
+  StatusBar :: wxStatusBar:wxStatusBar().
 
 create(Frame) ->
-    StatusBar = wxFrame:createStatusBar(Frame),
-    wxStatusBar:setFieldsCount(StatusBar, 3, [{widths, [-1, 100, 125]}]),
-    wxStatusBar:setStatusText(StatusBar, " System not started", [{number, 2}]),
-    StatusBar.
+  StatusBar = wxFrame:createStatusBar(Frame),
+  wxStatusBar:setFieldsCount(StatusBar, 3, [{widths, [-1, 100, 125]}]),
+  wxStatusBar:setStatusText(StatusBar, " System not started", [{number, 2}]),
+  StatusBar.
+
 
 %%------------------------------------------------------------------------------
 %% @doc Updates the status bar according to the given new state, by comparing it
 %% with the given old state.
 
 -spec update(OldState, NewState) -> ok when
-    OldState :: cauder_wx:state(),
-    NewState :: cauder_wx:state().
+  OldState :: cauder_wx:state(),
+  NewState :: cauder_wx:state().
 
 update(
     #wx_state{system = #sys{procs = PMap}, config = #config{status_bar = Show}},
     #wx_state{system = #sys{procs = PMap}, config = #config{status_bar = Show}}
 ) ->
-    ok;
+  ok;
 update(_, #wx_state{config = #config{status_bar = false}}) ->
-    set_visibility(false);
+  set_visibility(false);
 update(_, #wx_state{system = undefined}) ->
-    set_visibility(true),
-
-    StatusBar = wxFrame:getStatusBar(cauder_wx:find(?FRAME, wxFrame)),
-    wxStatusBar:setStatusText(StatusBar, " System not started", [{number, 2}]);
+  set_visibility(true),
+
+  StatusBar = wxFrame:getStatusBar(cauder_wx:find(?FRAME, wxFrame)),
+  wxStatusBar:setStatusText(StatusBar, " System not started", [{number, 2}]);
 update(_, #wx_state{system = #sys{procs = PMap}}) ->
-    set_visibility(true),
-
-    {Alive, Dead} =
-        lists:foldl(
-            fun(Proc, {Alive, Dead}) ->
-                case cauder_utils:is_dead(Proc) of
-                    true -> {Alive, Dead + 1};
-                    false -> {Alive + 1, Dead}
-                end
-            end,
-            {0, 0},
-            maps:values(PMap)
-        ),
-
-    StatusBar = wxFrame:getStatusBar(cauder_wx:find(?FRAME, wxFrame)),
-    Text = io_lib:format(" Alive ~b, Dead ~b", [Alive, Dead]),
-    wxStatusBar:setStatusText(StatusBar, Text, [{number, 2}]).
+  set_visibility(true),
+
+  {Alive, Dead} =
+    lists:foldl(
+      fun
+        (Proc, {Alive, Dead}) ->
+          case cauder_utils:is_dead(Proc) of
+            true -> {Alive, Dead + 1};
+            false -> {Alive + 1, Dead}
+          end
+      end,
+      {0, 0},
+      maps:values(PMap)
+    ),
+
+  StatusBar = wxFrame:getStatusBar(cauder_wx:find(?FRAME, wxFrame)),
+  Text = io_lib:format(" Alive ~b, Dead ~b", [Alive, Dead]),
+  wxStatusBar:setStatusText(StatusBar, Text, [{number, 2}]).
+
 
 %%------------------------------------------------------------------------------
 %% @doc Updates the position shown in the status bar.
 
 -spec update_position(Line, Column) -> ok when
-    Line :: pos_integer(),
-    Column :: pos_integer().
+  Line :: pos_integer(),
+  Column :: pos_integer().
 
 update_position(Line, Column) ->
-    StatusBar = wxFrame:getStatusBar(cauder_wx:find(?FRAME, wxFrame)),
-    Text = io_lib:format(" Ln ~b, Col ~b", [Line, Column]),
-    wxStatusBar:setStatusText(StatusBar, Text, [{number, 1}]).
+  StatusBar = wxFrame:getStatusBar(cauder_wx:find(?FRAME, wxFrame)),
+  Text = io_lib:format(" Ln ~b, Col ~b", [Line, Column]),
+  wxStatusBar:setStatusText(StatusBar, Text, [{number, 1}]).
+
 
 %%------------------------------------------------------------------------------
 %% @doc Shows/hides the status bar.
 
 -spec set_visibility(Visible) -> ok when
-    Visible :: boolean().
+  Visible :: boolean().
 
 set_visibility(Visible) ->
-    Frame = cauder_wx:find(?FRAME, wxFrame),
-    StatusBar = wxFrame:getStatusBar(Frame),
-    case Visible of
-        true -> wxStatusBar:show(StatusBar);
-        false -> wxStatusBar:hide(StatusBar)
-    end,
-    wxFrame:sendSizeEvent(Frame).
+  Frame = cauder_wx:find(?FRAME, wxFrame),
+  StatusBar = wxFrame:getStatusBar(Frame),
+  case Visible of
+    true -> wxStatusBar:show(StatusBar);
+    false -> wxStatusBar:hide(StatusBar)
+  end,
+  wxFrame:sendSizeEvent(Frame).
+
 
 %%%=============================================================================
 %%% Predefined statuses
 %%%=============================================================================
 
-%no_process() -> set_text(?NO_PROCESS).
-
-%no_match() -> set_text(?NO_MATCH).
-
-%%%=============================================================================
+
+no_process() -> set_text(?NO_PROCESS).
+
+
+no_match() -> set_text(?NO_MATCH).
+
+
+%%%=============================================================================
+
 
 -spec load_start(File) -> ok when
-    File :: file:filename().
+  File :: file:filename().
 
 load_start(File) ->
-    Status = io_lib:format(?LOAD_START, [File]),
-    set_text(Status).
+  Status = io_lib:format(?LOAD_START, [File]),
+  set_text(Status).
+
 
 -spec load_finish(Module, Time) -> ok when
-    Module :: module(),
-    Time :: non_neg_integer().
+  Module :: module(),
+  Time :: non_neg_integer().
 
 load_finish(Module, Time) ->
-    TimeStr = time_to_string(Time),
-    Status = io_lib:format(?LOAD_FINISH, [Module, TimeStr]),
-    set_text(Status).
+  TimeStr = time_to_string(Time),
+  Status = io_lib:format(?LOAD_FINISH, [Module, TimeStr]),
+  set_text(Status).
+
 
 -spec load_fail() -> ok.
 
 load_fail() -> set_text(?LOAD_FAIL).
 
-%%%=============================================================================
+
+%%%=============================================================================
+
 
 -spec init_start() -> ok.
 
 init_start() -> set_text(?INIT_START).
 
+
 -spec init_finish(Time) -> ok when
-    Time :: non_neg_integer().
+  Time :: non_neg_integer().
 
 init_finish(Time) ->
-    TimeStr = time_to_string(Time),
-    Status = io_lib:format(?INIT_FINISH, [TimeStr]),
-    set_text(Status).
-
-%%%=============================================================================
+  TimeStr = time_to_string(Time),
+  Status = io_lib:format(?INIT_FINISH, [TimeStr]),
+  set_text(Status).
+
+
+%%%=============================================================================
+
 
 -spec stop_finish() -> ok.
 
 stop_finish() -> set_text(?STOP_FINISH).
 
-%%%=============================================================================
+
+%%%=============================================================================
+
 
 -spec step_start(Semantics) -> ok when
-    Semantics :: cauder_types:semantics().
+  Semantics :: cauder_types:semantics().
 
 step_start(Sem) ->
-    SemStr = semantics_to_string(Sem),
-    Status = io_lib:format(?STEP_START, [SemStr]),
-    set_text(Status).
+  SemStr = semantics_to_string(Sem),
+  Status = io_lib:format(?STEP_START, [SemStr]),
+  set_text(Status).
+
 
 -spec step_finish(Semantics, {StepsDone, StepsTotal}, Time) -> ok when
-    Semantics :: cauder_types:semantics(),
-    StepsDone :: non_neg_integer(),
-    StepsTotal :: pos_integer(),
-    Time :: non_neg_integer().
+  Semantics :: cauder_types:semantics(),
+  StepsDone :: non_neg_integer(),
+  StepsTotal :: pos_integer(),
+  Time :: non_neg_integer().
 
 step_finish(Sem, {Done, Total}, Time) ->
-    SemStr = semantics_to_string(Sem),
-    TimeStr = time_to_string(Time),
-    Status = io_lib:format(?STEP_FINISH, [Done, Total, SemStr, TimeStr]),
-    set_text(Status).
-
-%-spec step_suspend() -> ok.
-
-%step_suspend() -> set_text(?STEP_SUSPEND).
+  SemStr = semantics_to_string(Sem),
+  TimeStr = time_to_string(Time),
+  Status = io_lib:format(?STEP_FINISH, [Done, Total, SemStr, TimeStr]),
+  set_text(Status).
+
+
+-spec step_suspend() -> ok.
+
+step_suspend() -> set_text(?STEP_SUSPEND).
+
 
 -spec step_multiple_finish(Semantics, {StepsDone, StepsTotal}, Time) -> ok when
-    Semantics :: cauder_types:semantics(),
-    StepsDone :: non_neg_integer(),
-    StepsTotal :: pos_integer(),
-    Time :: non_neg_integer().
+  Semantics :: cauder_types:semantics(),
+  StepsDone :: non_neg_integer(),
+  StepsTotal :: pos_integer(),
+  Time :: non_neg_integer().
 
 step_multiple_finish(Sem, {Done, Total}, Time) ->
-    SemStr = semantics_to_string(Sem),
-    TimeStr = time_to_string(Time),
-    Status = io_lib:format(?STEP_MULTIPLE_FINISH, [Done, Total, SemStr, TimeStr]),
-    set_text(Status).
-
-%%%=============================================================================
+  SemStr = semantics_to_string(Sem),
+  TimeStr = time_to_string(Time),
+  Status = io_lib:format(?STEP_MULTIPLE_FINISH, [Done, Total, SemStr, TimeStr]),
+  set_text(Status).
+
+
+%%%=============================================================================
+
 
 -spec replay_steps_start() -> ok.
 
 replay_steps_start() -> set_text(?REPLAY_STEPS_START).
 
+
 -spec replay_steps_finish({StepsDone, StepsTotal}, Time) -> ok when
-    StepsDone :: non_neg_integer(),
-    StepsTotal :: pos_integer(),
-    Time :: non_neg_integer().
+  StepsDone :: non_neg_integer(),
+  StepsTotal :: pos_integer(),
+  Time :: non_neg_integer().
 
 replay_steps_finish({Done, Total}, Time) ->
-    TimeStr = time_to_string(Time),
-    Status = io_lib:format(?REPLAY_STEPS_FINISH, [Done, Total, TimeStr]),
-    set_text(Status).
-
-%%%=============================================================================
+  TimeStr = time_to_string(Time),
+  Status = io_lib:format(?REPLAY_STEPS_FINISH, [Done, Total, TimeStr]),
+  set_text(Status).
+
+
+%%%=============================================================================
+
 
 -spec replay_spawn_start(Pid) -> ok when
-    Pid :: cauder_types:proc_id().
+  Pid :: cauder_types:proc_id().
 
 replay_spawn_start(Pid) -> set_text(io_lib:format(?REPLAY_SPAWN_START, [Pid])).
 
+
 -spec replay_spawn_finish(Pid, Time) -> ok when
-    Pid :: cauder_types:proc_id(),
-    Time :: non_neg_integer().
+  Pid :: cauder_types:proc_id(),
+  Time :: non_neg_integer().
 
 replay_spawn_finish(Pid, Time) ->
-    TimeStr = time_to_string(Time),
-    Status = io_lib:format(?REPLAY_SPAWN_FINISH, [Pid, TimeStr]),
-    set_text(Status).
+  TimeStr = time_to_string(Time),
+  Status = io_lib:format(?REPLAY_SPAWN_FINISH, [Pid, TimeStr]),
+  set_text(Status).
+
 
 -spec replay_spawn_fail() -> ok.
 
 replay_spawn_fail() -> set_text(?REPLAY_SPAWN_FAIL).
 
-<<<<<<< HEAD
-=======
 
 -spec replay_start_start(Node) -> ok when
     Node :: cauder_types:net_node().
@@ -259,101 +288,116 @@
 replay_start_fail() -> set_text(?REPLAY_START_FAIL).
 
 
->>>>>>> a34e65c1
-%%%=============================================================================
+%%%=============================================================================
+
 
 -spec replay_send_start(Uid) -> ok when
-    Uid :: cauder_mailbox:uid().
+  Uid :: cauder_mailbox:uid().
 
 replay_send_start(Uid) -> set_text(io_lib:format(?REPLAY_SEND_START, [Uid])).
 
+
 -spec replay_send_finish(Uid, Time) -> ok when
-    Uid :: cauder_mailbox:uid(),
-    Time :: non_neg_integer().
+  Uid :: cauder_mailbox:uid(),
+  Time :: non_neg_integer().
 
 replay_send_finish(Uid, Time) ->
-    TimeStr = time_to_string(Time),
-    Status = io_lib:format(?REPLAY_SEND_FINISH, [Uid, TimeStr]),
-    set_text(Status).
+  TimeStr = time_to_string(Time),
+  Status = io_lib:format(?REPLAY_SEND_FINISH, [Uid, TimeStr]),
+  set_text(Status).
+
 
 -spec replay_send_fail() -> ok.
 
 replay_send_fail() -> set_text(?REPLAY_SEND_FAIL).
 
-%%%=============================================================================
+
+%%%=============================================================================
+
 
 -spec replay_receive_start(Uid) -> ok when
-    Uid :: cauder_mailbox:uid().
+  Uid :: cauder_mailbox:uid().
 
 replay_receive_start(Uid) -> set_text(io_lib:format(?REPLAY_RECEIVE_START, [Uid])).
 
+
 -spec replay_receive_finish(Uid, Time) -> ok when
-    Uid :: cauder_mailbox:uid(),
-    Time :: non_neg_integer().
+  Uid :: cauder_mailbox:uid(),
+  Time :: non_neg_integer().
 
 replay_receive_finish(Uid, Time) ->
-    TimeStr = time_to_string(Time),
-    Status = io_lib:format(?REPLAY_RECEIVE_FINISH, [Uid, TimeStr]),
-    set_text(Status).
+  TimeStr = time_to_string(Time),
+  Status = io_lib:format(?REPLAY_RECEIVE_FINISH, [Uid, TimeStr]),
+  set_text(Status).
+
 
 -spec replay_receive_fail() -> ok.
 
 replay_receive_fail() -> set_text(?REPLAY_RECEIVE_FAIL).
 
-%%%=============================================================================
+
+%%%=============================================================================
+
 
 -spec replay_full_log_start() -> ok.
 
 replay_full_log_start() -> set_text(?REPLAY_FULL_LOG_START).
 
+
 -spec replay_full_log_finish(Time) -> ok when
-    Time :: non_neg_integer().
+  Time :: non_neg_integer().
 
 replay_full_log_finish(Time) ->
-    TimeStr = time_to_string(Time),
-    Status = io_lib:format(?REPLAY_FULL_LOG_FINISH, [TimeStr]),
-    set_text(Status).
-
-%%%=============================================================================
+  TimeStr = time_to_string(Time),
+  Status = io_lib:format(?REPLAY_FULL_LOG_FINISH, [TimeStr]),
+  set_text(Status).
+
+
+%%%=============================================================================
+
 
 -spec rollback_steps_start() -> ok.
 
 rollback_steps_start() -> set_text(?ROLLBACK_STEPS_START).
 
+
 -spec rollback_steps_finish({StepsDone, StepsTotal}, Time) -> ok when
-    StepsDone :: non_neg_integer(),
-    StepsTotal :: pos_integer(),
-    Time :: non_neg_integer().
+  StepsDone :: non_neg_integer(),
+  StepsTotal :: pos_integer(),
+  Time :: non_neg_integer().
 
 rollback_steps_finish({Done, Total}, Time) ->
-    TimeStr = time_to_string(Time),
-    Status = io_lib:format(?ROLLBACK_STEPS_FINISH, [Done, Total, TimeStr]),
-    set_text(Status).
-
-%%%=============================================================================
+  TimeStr = time_to_string(Time),
+  Status = io_lib:format(?ROLLBACK_STEPS_FINISH, [Done, Total, TimeStr]),
+  set_text(Status).
+
+
+%%%=============================================================================
+
 
 -spec rollback_spawn_start(Pid) -> ok when
-    Pid :: cauder_types:proc_id().
+  Pid :: cauder_types:proc_id().
 
 rollback_spawn_start(Pid) -> set_text(io_lib:format(?ROLLBACK_SPAWN_START, [Pid])).
 
+
 -spec rollback_spawn_finish(Pid, Time) -> ok when
-    Pid :: cauder_types:proc_id(),
-    Time :: non_neg_integer().
+  Pid :: cauder_types:proc_id(),
+  Time :: non_neg_integer().
 
 rollback_spawn_finish(Pid, Time) ->
-    TimeStr = time_to_string(Time),
-    Status = io_lib:format(?ROLLBACK_SPAWN_FINISH, [Pid, TimeStr]),
-    set_text(Status).
+  TimeStr = time_to_string(Time),
+  Status = io_lib:format(?ROLLBACK_SPAWN_FINISH, [Pid, TimeStr]),
+  set_text(Status).
+
 
 -spec rollback_spawn_fail() -> ok.
 
 rollback_spawn_fail() -> set_text(?ROLLBACK_SPAWN_FAIL).
 
-%%%=============================================================================
-
-<<<<<<< HEAD
-=======
+
+%%%=============================================================================
+
 
 -spec rollback_start_begin(Node) -> ok when
     Node :: cauder_types:net_node().
@@ -379,88 +423,101 @@
 %%%=============================================================================
 
 
->>>>>>> a34e65c1
 -spec rollback_send_start(Uid) -> ok when
-    Uid :: cauder_mailbox:uid().
+  Uid :: cauder_mailbox:uid().
 
 rollback_send_start(Uid) -> set_text(io_lib:format(?ROLLBACK_SEND_START, [Uid])).
 
+
 -spec rollback_send_finish(Uid, Time) -> ok when
-    Uid :: cauder_mailbox:uid(),
-    Time :: non_neg_integer().
+  Uid :: cauder_mailbox:uid(),
+  Time :: non_neg_integer().
 
 rollback_send_finish(Uid, Time) ->
-    TimeStr = time_to_string(Time),
-    Status = io_lib:format(?ROLLBACK_SEND_FINISH, [Uid, TimeStr]),
-    set_text(Status).
+  TimeStr = time_to_string(Time),
+  Status = io_lib:format(?ROLLBACK_SEND_FINISH, [Uid, TimeStr]),
+  set_text(Status).
+
 
 -spec rollback_send_fail() -> ok.
 
 rollback_send_fail() -> set_text(?ROLLBACK_SEND_FAIL).
 
-%%%=============================================================================
+
+%%%=============================================================================
+
 
 -spec rollback_receive_start(Uid) -> ok when
-    Uid :: cauder_mailbox:uid().
+  Uid :: cauder_mailbox:uid().
 
 rollback_receive_start(Uid) -> set_text(io_lib:format(?ROLLBACK_RECEIVE_START, [Uid])).
 
+
 -spec rollback_receive_finish(Uid, Time) -> ok when
-    Uid :: cauder_mailbox:uid(),
-    Time :: non_neg_integer().
+  Uid :: cauder_mailbox:uid(),
+  Time :: non_neg_integer().
 
 rollback_receive_finish(Uid, Time) ->
-    TimeStr = time_to_string(Time),
-    Status = io_lib:format(?ROLLBACK_RECEIVE_FINISH, [Uid, TimeStr]),
-    set_text(Status).
+  TimeStr = time_to_string(Time),
+  Status = io_lib:format(?ROLLBACK_RECEIVE_FINISH, [Uid, TimeStr]),
+  set_text(Status).
+
 
 -spec rollback_receive_fail() -> ok.
 
 rollback_receive_fail() -> set_text(?ROLLBACK_RECEIVE_FAIL).
 
-%%%=============================================================================
+
+%%%=============================================================================
+
 
 -spec rollback_variable_start(Name) -> ok when
-    Name :: atom().
+  Name :: atom().
 
 rollback_variable_start(Name) -> set_text(io_lib:format(?ROLLBACK_VARIABLE_START, [Name])).
 
+
 -spec rollback_variable_finish(Name, Time) -> ok when
-    Name :: atom(),
-    Time :: non_neg_integer().
+  Name :: atom(),
+  Time :: non_neg_integer().
 
 rollback_variable_finish(Name, Time) ->
-    TimeStr = time_to_string(Time),
-    Status = io_lib:format(?ROLLBACK_VARIABLE_FINISH, [Name, TimeStr]),
-    set_text(Status).
+  TimeStr = time_to_string(Time),
+  Status = io_lib:format(?ROLLBACK_VARIABLE_FINISH, [Name, TimeStr]),
+  set_text(Status).
+
 
 -spec rollback_variable_fail() -> ok.
 
 rollback_variable_fail() -> set_text(?ROLLBACK_VARIABLE_FAIL).
 
+
 %%%=============================================================================
 %%% Internal functions
 %%%=============================================================================
 
+
 -spec set_text(Text) -> ok when
-    Text :: unicode:chardata().
+  Text :: unicode:chardata().
 
 set_text(Text) ->
-    Frame = cauder_wx:find(?FRAME, wxFrame),
-    StatusBar = wxFrame:getStatusBar(Frame),
-    wxStatusBar:setStatusText(StatusBar, Text).
+  Frame = cauder_wx:find(?FRAME, wxFrame),
+  StatusBar = wxFrame:getStatusBar(Frame),
+  wxStatusBar:setStatusText(StatusBar, Text).
+
 
 -spec semantics_to_string(Semantics) -> String when
-    Semantics :: cauder_types:semantics(),
-    String :: string().
+  Semantics :: cauder_types:semantics(),
+  String :: string().
 
 semantics_to_string(?FWD_SEM) -> "forward";
 semantics_to_string(?BWD_SEM) -> "backward".
 
+
 -spec time_to_string(Time) -> String when
-    Time :: non_neg_integer(),
-    String :: string().
-
-time_to_string(Time) when Time < 1000 -> "<1 ms";
+  Time :: non_neg_integer(),
+  String :: string().
+
+time_to_string(Time) when Time < 1000      -> "<1 ms";
 time_to_string(Time) when Time < 1000 * 60 -> io_lib:format("~b ms", [Time div 1000]);
-time_to_string(Time) -> io_lib:format("~b s ~b ms", [Time div (1000 * 60), Time div 1000]).+time_to_string(Time)                       -> io_lib:format("~b s ~b ms", [Time div (1000 * 60), Time div 1000]).