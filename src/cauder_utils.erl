%%%-------------------------------------------------------------------
%%% @doc CauDEr utilities.
%%% @end
%%%-------------------------------------------------------------------

-module(cauder_utils).

-export([fundef_lookup/1]).
-export([find_spawn_log/2, find_spawn_parent/2, find_node_parent/2, find_msg_sender/2, find_msg_receiver/2]).
-export([find_process_with_future_reads/2,find_process_with_spawn/2, find_process_with_failed_spawn/2, find_process_with_start/2, find_process_on_node/2, find_process_with_failed_start/2, find_process_with_read/2, find_process_with_send/2, find_process_with_receive/2, find_process_with_variable/2, process_node/2]).
-export([merge_bindings/2]).
<<<<<<< HEAD
-export([string_to_expressions/1]).
-export([filter_options/2]).
-export([fresh_pid/0]).
-export([temp_variable/1, is_temp_variable_name/1]).
-export([gen_log_send/2, gen_log_spawn/1]).
=======
-export([checkNodeName/1]).
-export([stringToMFA/1, stringToExpressions/1]).
-export([filter_options/2]).
-export([fresh_pid/0]).
-export([temp_variable/1, is_temp_variable_name/1]).
-export([gen_log_nodes/1, gen_log_send/2, gen_log_spawn/1, gen_log_start/1, clear_log/1, must_focus_log/1]).
>>>>>>> a34e65c1
-export([load_replay_data/1]).
-export([is_dead/1]).
-export([is_conc_item/1]).

-include("cauder.hrl").

%%------------------------------------------------------------------------------
%% @doc Searches for the function definition that matches the given <i>MFA</i>.
%%
%% Returns a tuple is returned, where the first element is a boolean literal
%% that specifies whether the function is exported or not, and the second
%% element is the sequence of clauses of the matched function.
%% If a function is not loaded it tries to load it, if it fails the atom `error'
%% is returned.

-spec fundef_lookup(MFA) -> {Exported, Clauses} | error when
    MFA :: mfa(),
    Exported :: boolean(),
    Clauses :: cauder_types:af_clause_seq().

fundef_lookup({M, F, A}) ->
    case ets:match_object(?APP_DB, {{M, F, A, '_'}, '_'}) of
        [{{M, F, A, Exported}, Cs}] ->
            {Exported, Cs};
        [] ->
            Path = ets:lookup_element(?APP_DB, path, 2),
            File = filename:join(Path, atom_to_list(M) ++ ".erl"),
            case filelib:is_regular(File) of
                true ->
                    {ok, M} = cauder_load:file(File),
                    [{{M, F, A, Exported}, Cs}] = ets:match_object(?APP_DB, {{M, F, A, '_'}, '_'}),
                    {Exported, Cs};
                false ->
                    error
            end
    end.

%%------------------------------------------------------------------------------
%% @doc Searches for the given log entry in the given log map.
%% Returns `{value, Pid}' where `Pid' is the pid of the process whose log
%% contains the given entry, or `false' if the entry is not found.

-spec find_item(LMap, Entry) -> {value, Pid} | false when
<<<<<<< HEAD
    LMap :: cauder_types:log_map(),
    Entry :: cauder_types:log_entry(),
    Pid :: cauder_types:proc_id().

find_item(LMap, Entry) ->
    Pair = lists:search(fun({_Pid, Log}) -> lists:member(Entry, Log) end, maps:to_list(LMap)),
    case Pair of
        {value, {Pid, _Log}} -> {value, Pid};
        false -> false
    end.
=======
  LMap :: cauder_types:log_map(),
  Entry :: cauder_types:log_entry_search(),
  Pid :: cauder_types:proc_id().

find_item(LMap, Entry) ->
  Pair = lists:search(fun({_Pid, Log}) -> compare(Log, Entry) end, maps:to_list(LMap)),
  case Pair of
    {value, {Pid, _}} -> {value, Pid};
    false -> false
  end.

%%------------------------------------------------------------------------------
%% @doc Given two log items returns true if the second one matches the first.
%% The peculiarity of this function is that allows to search for log items
%% while not fully specifying their form, indeed the second item can be
%% called using the wildcard '_' when we are not interested in an element.

-spec compare(LogItem, Entry) -> true | false when
  LogItem :: cauder_types:log(),
  Entry   :: cauder_types:log_entry_search().

compare([], _) -> false;
compare([H|_],H) -> true;
compare([{spawn, {_, _, Pid}}|_], {spawn, {_, _, Pid}}) -> true;
compare([{spawn, {Node, fail, _}}|_], {spawn, {Node, fail, _}}) -> true;
compare([_|T], Entry) -> compare(T,Entry).

>>>>>>> a34e65c1

%%------------------------------------------------------------------------------
%% @doc Searches for a process whose log has an entry with the information to
%% spawn the process with the given pid.
%% Returns `{value, Pid}' where `Pid' is the pid of the process whose log
%% contains the aforementioned entry, or `false' if the entry is not found.

<<<<<<< HEAD
-spec find_spawn_parent(LMap, SpawnPid) -> {value, Pid} | false when
    LMap :: cauder_types:log_map(),
    SpawnPid :: cauder_types:proc_id(),
    Pid :: cauder_types:proc_id().

find_spawn_parent(LMap, Pid) ->
    find_item(LMap, {spawn, Pid}).
=======
-spec find_spawn_parent(LMap, Pid) -> {value, Parent} | false when
  LMap   :: cauder_types:log_map(),
  Pid    :: cauder_types:proc_id(),
  Parent :: cauder_types:proc_id().

find_spawn_parent(LMap, Pid) ->
  find_item(LMap, {spawn, {'_', '_', Pid}}).


%%---------------------------------------------------------------------------------
%% @doc Given a pid and a Log map retrieves the log about the spawning of such pid

-spec find_spawn_log(LMap, Pid) -> Log when
    LMap :: cauder_types:log_map(),
    Pid  :: cauder_types:proc_id(),
    Log  :: cauder_types:log_entry().

find_spawn_log(LMap, Pid) ->
  {value, Log} = lists:search(
                   fun
                     ({spawn, {_, _,SpawnPid}}) when Pid =:= SpawnPid -> true;
                     (_) -> false
                             end, lists:merge(maps:values(LMap))),
  Log.



%%------------------------------------------------------------------------------
%% @doc Searches for a process whose log has an entry with the information to
%% start the node with the given name.
%% Returns `{value, Pid}' where `Pid' is the pid of the process whose log
%% contains the aforementioned entry, or `false' if the entry is not found.

-spec find_node_parent(LMap, Node) -> {value, Parent} | false when
    LMap   :: cauder_types:log_map(),
    Node   :: cauder_types:net_node(),
    Parent :: cauder_types:proc_id().

find_node_parent(LMap, Node) ->
  find_item(LMap, {start, {succ, Node}}).

>>>>>>> a34e65c1

%%------------------------------------------------------------------------------
%% @doc Searches for a process whose log has an entry with the information to
%% send the message with the given uid.
%% Returns `{value, Pid}' where `Pid' is the pid of the process whose log
%% contains the aforementioned entry, or `false' if the entry is not found.

-spec find_msg_sender(LMap, Uid) -> {value, Pid} | false when
    LMap :: cauder_types:log_map(),
    Uid :: cauder_mailbox:uid(),
    Pid :: cauder_types:proc_id().

find_msg_sender(LMap, Uid) ->
    find_item(LMap, {send, Uid}).

%%------------------------------------------------------------------------------
%% @doc Searches for a process whose log has an entry with the information to
%% receive the message with the given uid.
%% Returns `{value, Pid}' where `Pid' is the pid of the process whose log
%% contains the aforementioned entry, or `false' if the entry is not found.

-spec find_msg_receiver(LMap, Uid) -> {value, Pid} | false when
    LMap :: cauder_types:log_map(),
    Uid :: cauder_mailbox:uid(),
    Pid :: cauder_types:proc_id().

find_msg_receiver(LMap, Uid) ->
    find_item(LMap, {'receive', Uid}).

%%------------------------------------------------------------------------------
%% @doc Searches for the process that spawned the process with the given pid, by
%% looking at its history.

-spec find_process_with_spawn(ProcessMap, Pid) -> {value, Process} | false when
    ProcessMap :: cauder_types:process_map(),
    Pid :: cauder_types:proc_id(),
    Process :: cauder_types:process().

find_process_with_spawn(PMap, Pid) ->
    lists:search(fun(#proc{hist = H}) -> has_spawn(H, Pid) end, maps:values(PMap)).

%%------------------------------------------------------------------------------
%% @doc Searches for the process that started the node with the given name, by
%% looking at its history.

-spec find_process_with_start(ProcessMap, Node) -> {value, Process} | false when
    ProcessMap :: cauder_types:process_map(),
    Node :: cauder_types:net_node(),
    Process :: cauder_types:process().

find_process_with_start(PMap, Node) ->
  lists:search(fun(#proc{hist = H}) -> has_start(H, Node) end, maps:values(PMap)).


%%------------------------------------------------------------------------------
%% @doc Searches for the process(es) that tried to start `Node' and failed because
%% this was already part of the network, by looking at its history.

-spec find_process_with_failed_start(ProcessMap, Node) -> {value, Process} | false when
  ProcessMap :: cauder_types:process_map(),
  Node :: cauder_types:net_node(),
  Process :: cauder_types:process().

find_process_with_failed_start(ProcessMap, Node) ->
  lists:search(fun(#proc{hist = H}) -> has_failed_start(H, Node) end, maps:values(ProcessMap)).

%%------------------------------------------------------------------------------
%% @doc Searches for the process(es) that will fail to spawn `Node' and failed because
%% this was already part of the network, by looking at its log

-spec find_process_with_failed_spawn(LMap, Node) -> {value, Process} | false when
    LMap :: cauder_types:log_map(),
    Node :: cauder_types:net_node(),
    Process :: cauder_types:proc_id().

find_process_with_failed_spawn(LMap, Node) ->
  find_item(LMap, {spawn, {Node, fail, '_'}}).

%%------------------------------------------------------------------------------
%% @doc Searches for the process(es) that will do a read while `Node' was not part of the network

-spec find_process_with_future_reads(LMap, Node) -> {value, Process} | false when
    LMap :: cauder_types:log_map(),
    Node :: cauder_types:net_node(),
    Process :: cauder_types:proc_id().

find_process_with_future_reads(LMap, Node) ->
  lists:search(fun(Key) ->
                   L = maps:get(Key, LMap),
                   not will_always_read(L, Node) /= false
               end
              , maps:keys(LMap)).


%%------------------------------------------------------------------------------
%% @doc Searches for process(es) running on `Node'

-spec find_process_on_node(ProcessMap, Node) -> {value, Process} | false when
    ProcessMap :: cauder_types:process_map(),
    Node :: cauder_types:net_node(),
    Process :: cauder_types:process().

find_process_on_node(ProcessMap, Node) ->
  lists:search(fun(#proc{node = ProcNode}) -> ProcNode =:= Node end, maps:values(ProcessMap)).


%%------------------------------------------------------------------------------
%% @doc Searches for process(es) that have performed a read of `Node' by means
%% of the function 'nodes()'

-spec find_process_with_read(ProcessMap, Node) -> {value, Process} | false when
    ProcessMap :: cauder_types:process_map(),
    Node :: cauder_types:net_node(),
    Process :: cauder_types:process().

find_process_with_read(ProcessMap, Node) ->
  lists:search(fun(#proc{hist = H}) -> has_read(H, Node) end, maps:values(ProcessMap)).

%%------------------------------------------------------------------------------
%% @doc Searches for the process that sent the message with the given uid, by
%% looking at its history.

-spec find_process_with_send(ProcessMap, Uid) -> {value, Process} | false when
    ProcessMap :: cauder_types:process_map(),
    Uid :: cauder_mailbox:uid(),
    Process :: cauder_types:process().

find_process_with_send(PMap, Uid) ->
    lists:search(fun(#proc{hist = H}) -> has_send(H, Uid) end, maps:values(PMap)).

%%------------------------------------------------------------------------------
%% @doc Searches for the process that received the message with the given uid,
%% by looking at its history.

-spec find_process_with_receive(ProcessMap, Uid) -> {value, Process} | false when
    ProcessMap :: cauder_types:process_map(),
    Uid :: cauder_mailbox:uid(),
    Process :: cauder_types:process().

find_process_with_receive(PMap, Uid) ->
    lists:search(fun(#proc{hist = H}) -> has_rec(H, Uid) end, maps:values(PMap)).

%%------------------------------------------------------------------------------
%% @doc Searches for the process that defined the variable with the given name,
%% by looking at its history.

-spec find_process_with_variable(ProcessMap, Name) -> {value, Process} | false when
    ProcessMap :: cauder_types:process_map(),
    Name :: atom(),
    Process :: cauder_types:process().

find_process_with_variable(PMap, Name) ->
    lists:search(fun(#proc{env = Bs}) -> maps:is_key(Name, Bs) end, maps:values(PMap)).

%%------------------------------------------------------------------------------
%% @doc Merges the given collections of bindings into a new one.
%% If the same variable is defined in both collections but with different
%% values, then an exception is thrown.

-spec merge_bindings(Bindings1, Bindings2) -> Bindings3 when
    Bindings1 :: cauder_types:environment(),
    Bindings2 :: cauder_types:environment(),
    Bindings3 :: cauder_types:environment().

merge_bindings(Bs1, Bs2) ->
<<<<<<< HEAD
    maps:fold(
        fun
            (K, V, Bs) when not is_map_key(K, Bs) -> Bs#{K => V};
            (K, V, Bs) when map_get(K, Bs) =:= V -> Bs
        end,
        Bs1,
        Bs2
    ).
=======
  maps:fold(
    fun
      (K, V, Bs) when not is_map_key(K, Bs) -> Bs#{K => V};
      (K, V, Bs) when map_get(K, Bs) =:= V -> Bs
    end,
    Bs1,
    Bs2
  ).


%%------------------------------------------------------------------------------
%% @doc Converts the given string into a MFA tuple.

-spec stringToMFA(String) -> MFA when
  String :: string(),
  MFA :: mfa().

stringToMFA(String) ->
  [M, F, A] = string:lexemes(String, ":/"),
  {list_to_atom(M), list_to_atom(F), list_to_integer(A)}.

%%------------------------------------------------------------------------------
%% @doc Given an atom that represents a node checks that the format is correct.
%% Returns `error' if the format of the atom is not a valid Erlang node name.

-spec checkNodeName(NodeName) -> ok | error | not_provided when
    NodeName :: cauder_types:net_node().

checkNodeName([]) -> not_provided;
checkNodeName(NodeName) ->
  case string:split(NodeName, "@") of
    [Name, Host] when length(Name) > 0, length(Host) > 0 ->
      ok;
      _ -> error
  end.

>>>>>>> a34e65c1

%%------------------------------------------------------------------------------
%% @doc Converts the given string into a list of abstract expressions.
%% Returns `error' if the string does not represent a valid Erlang expression.

-spec string_to_expressions(String) -> Expressions | error when
    String :: string(),
    Expressions :: [cauder_types:abstract_expr()].

string_to_expressions([]) ->
    [];
string_to_expressions(String) ->
    case erl_scan:string(String ++ ".") of
        {ok, Tokens, _} ->
            case erl_parse:parse_exprs(Tokens) of
                {ok, Value} -> cauder_syntax:expr_list(Value);
                _ -> error
            end;
        _ ->
            error
    end.

%%------------------------------------------------------------------------------
%% @doc Returns a new list containing only the options whose pid, matches the
%% given pid.

-spec filter_options(Options1, Pid) -> Options2 when
    Options1 :: [cauder_types:option()],
    Pid :: cauder_types:proc_id(),
    Options2 :: [cauder_types:option()].

filter_options(Options, Pid) ->
    lists:filter(fun(Opt) -> Opt#opt.pid =:= Pid end, Options).

%%------------------------------------------------------------------------------
%% @doc Checks whether the given history contains a `spawn' entry for the
%% process with the given pid or not.

-spec has_spawn(History, Pid) -> Result when
    History :: cauder_types:history(),
    Pid :: cauder_types:proc_id(),
    Result :: boolean().

<<<<<<< HEAD
has_spawn([], _) -> false;
has_spawn([{spawn, _Bs, _Es, _Stk, Pid} | _], Pid) -> true;
has_spawn([_ | RestHist], Pid) -> has_spawn(RestHist, Pid).
=======
has_spawn([], _)                                          -> false;
has_spawn([{spawn, _Bs, _Es, _Stk, _Node, Pid} | _], Pid) -> true;
has_spawn([_ | RestHist], Pid)                            -> has_spawn(RestHist, Pid).


%%------------------------------------------------------------------------------
%% @doc Checks whether the given history contains a `start' entry for the
%% process with the given node or not.

-spec has_start(History, Node) -> Result when
    History :: cauder_types:history(),
    Node :: cauder_types:net_node(),
    Result :: boolean().

has_start([], _)                                              -> false;
has_start([{start, success, _Bs, _Es, _Stk, Node} | _], Node) -> true;
has_start([_ | RestHist], Node)                               -> has_start(RestHist, Node).


%%------------------------------------------------------------------------------
%% @doc Checks whether the given history contains a failed `start' entry for
%% the given node or not.

-spec has_failed_start(History, Node) -> Result when
    History :: cauder_types:history(),
    Node :: cauder_types:net_node(),
    Result :: boolean().

has_failed_start([], _)                                           -> false;
has_failed_start([{start, fail, _Bs, _Es, _Stk, Node} | _], Node) -> true;
has_failed_start([_ | RestHist], Node)                            -> has_failed_start(RestHist, Node).


%%------------------------------------------------------------------------------
%% @doc Checks whether the process will ever perform a read without `Node'

-spec will_always_read(Log, Node) -> Result when
    Log :: cauder_types:history(),
    Node :: cauder_types:net_node(),
    Result :: boolean().

will_always_read([], _)                           -> true;
will_always_read([{nodes, {Nodes}} | _], Node)    -> lists:member(Node, Nodes);
will_always_read([_ | RestLog], Node)             -> will_always_read(RestLog, Node).


%%------------------------------------------------------------------------------
%% @doc Checks whether the given history contains a read of `Node' by checking
%% the history item of the function 'nodes'

-spec has_read(History, Node) -> Result when
    History :: cauder_types:history(),
    Node :: cauder_types:net_node(),
    Result :: boolean().

has_read([], _)                                             -> false;
has_read([{nodes, _Bs, _Es, _Stk, Nodes} | RestHist], Node) ->
  case lists:member(Node, Nodes) of
    true -> true;
    false -> has_read(RestHist, Node)
  end;
has_read([_ | RestHist], Node)                              -> has_read(RestHist, Node).

>>>>>>> a34e65c1

%%------------------------------------------------------------------------------
%% @doc Checks whether the given history contains a `send' entry for the message
%% with the given uid or not.

-spec has_send(History, Uid) -> Result when
    History :: cauder_types:history(),
    Uid :: cauder_mailbox:uid(),
    Result :: boolean().

has_send([], _) -> false;
has_send([{send, _Bs, _Es, _Stk, #message{uid = Uid}} | _], Uid) -> true;
has_send([_ | RestHist], Uid) -> has_send(RestHist, Uid).

%%------------------------------------------------------------------------------
%% @doc Checks whether the given history contains a `rec' entry for the message
%% with the given uid or not.

-spec has_rec(History, Uid) -> Result when
    History :: cauder_types:history(),
    Uid :: cauder_mailbox:uid(),
    Result :: boolean().

has_rec([], _) -> false;
has_rec([{rec, _Bs, _Es, _Stk, #message{uid = Uid}, _QPos} | _], Uid) -> true;
has_rec([_ | RestHist], Uid) -> has_rec(RestHist, Uid).

%%------------------------------------------------------------------------------
%% @doc Returns a new and unique process identifier.

-spec fresh_pid() -> Pid when
    Pid :: cauder_types:proc_id().

fresh_pid() -> ets:update_counter(?APP_DB, last_pid, 1, {last_pid, -1}).

%%------------------------------------------------------------------------------
%% @doc Returns a new and unique number to use as a variable suffix.
%%
%% @see temp_variable/1
%% @todo Merge with temp_variable/1?

-spec fresh_variable_number() -> Number when
    Number :: non_neg_integer().

fresh_variable_number() -> ets:update_counter(?APP_DB, last_var, 1, {last_var, -1}).

%%------------------------------------------------------------------------------
%% @doc Creates a variable with the name `k_<num>' being `<num>' a unique non
%% negative number.
%%
%% This variable is intended to be used as a temporal variable in calls where a
%% resulting value is not known immediately, so when the value is calculated it
%% can replace this variable.
%%
%% @see replace_variable/3

-spec temp_variable(Line) -> Variable when
    Line :: cauder_types:line(),
    Variable :: cauder_types:af_variable().

temp_variable(Line) ->
    Number = fresh_variable_number(),
    Name = "k_" ++ integer_to_list(Number),
    {var, Line, list_to_atom(Name)}.

%%------------------------------------------------------------------------------
%% @doc Checks if a variable is a temporary variable created by CauDEr.
%%
%% @see temp_variable/1

-spec is_temp_variable_name(Name) -> IsTemporary when
    Name :: atom(),
    IsTemporary :: boolean().

is_temp_variable_name(Name) ->
    case atom_to_list(Name) of
        "k_" ++ _ -> true;
        _ -> false
    end.

%%------------------------------------------------------------------------------
%% @doc Returns a roll log message about rolling the 'nodes()' of the process
%% with the given pid

-spec gen_log_nodes(Pid) -> [Log] when
  Pid :: cauder_types:proc_id(),
  Log :: [string()].

gen_log_nodes(Pid) ->
  [["Roll nodes of", cauder_pp:pid(Pid)]].

%%------------------------------------------------------------------------------
%% @doc Returns a roll log message about spawning a process with the given pid.

-spec gen_log_spawn(Pid) -> [Log] when
    Pid :: cauder_types:proc_id(),
    Log :: [string()].

gen_log_spawn(OtherPid) ->
<<<<<<< HEAD
    [["Roll spawn of ", cauder_pp:pid(OtherPid)]].
=======
  [["Roll spawn of ", cauder_pp:pid(OtherPid)]].

%%------------------------------------------------------------------------------
%% @doc Returns a roll log message about starting a node with the given name.

-spec gen_log_start(Node) -> [Log] when
  Node :: cauder_types:net_node(),
  Log :: [string()].

gen_log_start(Node) ->
  [["Roll start of ", cauder_pp:pp_node(Node)]].

>>>>>>> a34e65c1

%%------------------------------------------------------------------------------
%% @doc Returns a roll log message about sending a message with the given
%% information.

-spec gen_log_send(Pid, Message) -> [Log] when
    Pid :: cauder_types:proc_id(),
    Message :: cauder_mailbox:message(),
    Log :: [string()].

gen_log_send(Pid, #message{uid = Uid, value = Value, dest = Dest}) ->
    [
        [
            "Roll send from ",
            cauder_pp:pid(Pid),
            " of ",
            cauder_pp:to_string(Value),
            " to ",
            cauder_pp:pid(Dest),
            " (",
            cauder_pp:to_string(Uid),
            ")"
        ]
    ].

%%%=============================================================================

%%------------------------------------------------------------------------------
%% @doc Load the replay data in the given folder and returns it.

-spec load_replay_data(LogPath) -> ReplayData when
    LogPath :: file:filename(),
    ReplayData :: #replay{}.

load_replay_data(Path) ->
<<<<<<< HEAD
    ResultFile = filename:join(Path, "trace_result.log"),
    {ok, FileHandler} = file:open(ResultFile, [read]),
    Lines = read_lines(FileHandler),
    file:close(FileHandler),
    #{call := Call, main_pid := Pid} = parse_lines(Lines),
    #replay{log_path = Path, call = Call, main_pid = Pid}.
=======
  ResultFile = filename:join(Path, "trace_result.log"),
  {ok, FileHandler} = file:open(ResultFile, [read]),
  Lines = read_lines(FileHandler),
  file:close(FileHandler),
  #{call := Call, main_pid := Pid, main_node := Node} = parse_lines(Lines),
  #replay{log_path = Path, call = Call, main_pid = Pid, main_node = Node}.

>>>>>>> a34e65c1

%%------------------------------------------------------------------------------
%% @doc Reads all the lines from the given `IoDevice' and returns them.
%% Any trailing `\n' or `\r\n' are removed from each line.

-spec read_lines(IoDevice) -> Lines when
    IoDevice :: file:io_device(),
    Lines :: [string()].

read_lines(File) ->
    case file:read_line(File) of
        eof -> [];
        {ok, Line} -> [string:chomp(Line) | read_lines(File)]
    end.

%%------------------------------------------------------------------------------
%% @doc Parses the given lines (list of strings) and returns the extracted
%% information as a map.

-spec parse_lines(Lines) -> Data when
<<<<<<< HEAD
    Lines :: [string()],
    Data :: #{call := Call, main_pid := Pid},
    Call :: {module(), atom(), cauder_types:af_args()},
    Pid :: cauder_types:proc_id().

parse_lines(Lines) ->
    #{call := _, main_pid := _} =
        lists:foldl(
            fun
                ("call" ++ _ = Line, Data) ->
                    {match, [Call]} = re:run(Line, "call \"(.+)\"", [{capture, [1], list}]),
                    Data#{call => parse_call(Call)};
                ("main_pid" ++ _ = Line, Data) ->
                    {match, [Pid]} = re:run(Line, "main_pid (\\d+)", [{capture, [1], list}]),
                    Data#{main_pid => list_to_integer(Pid)};
                % TODO result
                (_, Data) ->
                    Data
            end,
            maps:new(),
            Lines
        ).
=======
  Lines :: [string()],
  Data :: #{call := Call, main_pid := Pid, main_node := Node},
  Call :: {module(), atom(), cauder_types:af_args()},
  Pid :: cauder_types:proc_id(),
  Node :: cauder_types:net_node(). 

parse_lines(Lines) ->
  #{call := _, main_pid := _} =
    lists:foldl(
      fun
        ("call" ++ _ = Line, Data) ->
          {match, [Call]} = re:run(Line, "call \"(.+)\"", [{capture, [1], list}]),
          Data#{call => parse_call(Call)};
        ("main_pid" ++ _ = Line, Data) ->
          {match, [Pid]} = re:run(Line, "main_pid (\\d+)", [{capture, [1], list}]),
          Data#{main_pid => list_to_integer(Pid)};
        ("main_node" ++ _ = Line, Data) ->
          {match, [Node]} = re:run(Line, "main_node (.+)", [{capture, [1], list}]),
          Data#{main_node => Node};
        (_, Data) -> Data % TODO result
      end,
      maps:new(),
      Lines
    ).

>>>>>>> a34e65c1

%%------------------------------------------------------------------------------
%% @doc Parses the given string as a function call.
%% Returns a tuple with the module name, the function name and the list of
%% arguments in abstract form.

-spec parse_call(String) -> Call when
    String :: string(),
    Call :: {module(), atom(), cauder_types:af_args()}.

parse_call(Call) ->
    case erl_scan:string(Call ++ ".") of
        {ok, Tokens, _} ->
            case erl_parse:parse_exprs(Tokens) of
                {ok, Exprs} ->
                    [{remote_call, _, M, F, As}] = cauder_syntax:expr_list(Exprs),
                    {M, F, As};
                _Err ->
                    error({parse_error, Call, Tokens})
            end;
        _Err ->
            error({parse_error, Call})
    end.

%%------------------------------------------------------------------------------
%% @doc Checks whether a process has finished execution or not.

-spec is_dead(Process) -> IsDead when
    Process :: cauder_types:process(),
    IsDead :: boolean().

is_dead(#proc{exprs = [{value, _, _}], stack = []}) -> true;
is_dead(#proc{}) -> false.

%%------------------------------------------------------------------------------
%% @doc Returns the process node
-spec process_node(PMap, Pid) -> Result when
  PMap :: cauder_types:process_map(),
  Pid  :: cauder_types:proc_id(),
  Result :: cauder_types:net_node() | false.

process_node(PMap, Pid) ->
  case maps:get(Pid, PMap, false) of
    false -> false;
    Proc -> #proc{node = Node} = Proc,
             Node
  end.

-spec is_conc_item(HistoryEntry) -> IsConcurrent when
    HistoryEntry :: cauder_types:history_entry(),
    IsConcurrent :: boolean().

<<<<<<< HEAD
is_conc_item({tau, _Bs, _Es, _Stk}) -> false;
is_conc_item({self, _Bs, _Es, _Stk}) -> false;
is_conc_item({spawn, _Bs, _Es, _Stk, _Pid}) -> true;
is_conc_item({send, _Bs, _Es, _Stk, _Msg}) -> true;
is_conc_item({rec, _Bs, _Es, _Stk, _Msg, _QPos}) -> true.
=======
is_conc_item({tau, _Bs, _Es, _Stk})                   -> false;
is_conc_item({self, _Bs, _Es, _Stk})                  -> false;
is_conc_item({node, _Bs, _Es, _Stk})                  -> false;
is_conc_item({nodes, _Bs, _Es, _Stk, _Nodes})         -> true;
is_conc_item({start, success, _BS, _Es, _Stk, _Node}) -> true;
is_conc_item({start, fail, _BS, _Es, _Stk, _Node})    -> true;
is_conc_item({spawn, _Bs, _Es, _Stk, _Node, _Pid})    -> true;
is_conc_item({send, _Bs, _Es, _Stk, _Msg})            -> true;
is_conc_item({rec, _Bs, _Es, _Stk, _Msg, _QPos})      -> true.

>>>>>>> a34e65c1
<|MERGE_RESOLUTION|>--- conflicted
+++ resolved
@@ -9,25 +9,18 @@
 -export([find_spawn_log/2, find_spawn_parent/2, find_node_parent/2, find_msg_sender/2, find_msg_receiver/2]).
 -export([find_process_with_future_reads/2,find_process_with_spawn/2, find_process_with_failed_spawn/2, find_process_with_start/2, find_process_on_node/2, find_process_with_failed_start/2, find_process_with_read/2, find_process_with_send/2, find_process_with_receive/2, find_process_with_variable/2, process_node/2]).
 -export([merge_bindings/2]).
-<<<<<<< HEAD
--export([string_to_expressions/1]).
--export([filter_options/2]).
--export([fresh_pid/0]).
--export([temp_variable/1, is_temp_variable_name/1]).
--export([gen_log_send/2, gen_log_spawn/1]).
-=======
 -export([checkNodeName/1]).
 -export([stringToMFA/1, stringToExpressions/1]).
 -export([filter_options/2]).
 -export([fresh_pid/0]).
 -export([temp_variable/1, is_temp_variable_name/1]).
 -export([gen_log_nodes/1, gen_log_send/2, gen_log_spawn/1, gen_log_start/1, clear_log/1, must_focus_log/1]).
->>>>>>> a34e65c1
 -export([load_replay_data/1]).
--export([is_dead/1]).
+-export([current_line/1, is_dead/1]).
 -export([is_conc_item/1]).
 
 -include("cauder.hrl").
+
 
 %%------------------------------------------------------------------------------
 %% @doc Searches for the function definition that matches the given <i>MFA</i>.
@@ -39,26 +32,25 @@
 %% is returned.
 
 -spec fundef_lookup(MFA) -> {Exported, Clauses} | error when
-    MFA :: mfa(),
-    Exported :: boolean(),
-    Clauses :: cauder_types:af_clause_seq().
+  MFA :: mfa(),
+  Exported :: boolean(),
+  Clauses :: cauder_types:af_clause_seq().
 
 fundef_lookup({M, F, A}) ->
-    case ets:match_object(?APP_DB, {{M, F, A, '_'}, '_'}) of
-        [{{M, F, A, Exported}, Cs}] ->
-            {Exported, Cs};
-        [] ->
-            Path = ets:lookup_element(?APP_DB, path, 2),
-            File = filename:join(Path, atom_to_list(M) ++ ".erl"),
-            case filelib:is_regular(File) of
-                true ->
-                    {ok, M} = cauder_load:file(File),
-                    [{{M, F, A, Exported}, Cs}] = ets:match_object(?APP_DB, {{M, F, A, '_'}, '_'}),
-                    {Exported, Cs};
-                false ->
-                    error
-            end
-    end.
+  case ets:match_object(?APP_DB, {{M, F, A, '_'}, '_'}) of
+    [{{M, F, A, Exported}, Cs}] -> {Exported, Cs};
+    [] ->
+      Path = ets:lookup_element(?APP_DB, path, 2),
+      File = filename:join(Path, atom_to_list(M) ++ ".erl"),
+      case filelib:is_regular(File) of
+        true ->
+          {ok, M} = cauder_load:file(File),
+          [{{M, F, A, Exported}, Cs}] = ets:match_object(?APP_DB, {{M, F, A, '_'}, '_'}),
+          {Exported, Cs};
+        false -> error
+      end
+  end.
+
 
 %%------------------------------------------------------------------------------
 %% @doc Searches for the given log entry in the given log map.
@@ -66,18 +58,6 @@
 %% contains the given entry, or `false' if the entry is not found.
 
 -spec find_item(LMap, Entry) -> {value, Pid} | false when
-<<<<<<< HEAD
-    LMap :: cauder_types:log_map(),
-    Entry :: cauder_types:log_entry(),
-    Pid :: cauder_types:proc_id().
-
-find_item(LMap, Entry) ->
-    Pair = lists:search(fun({_Pid, Log}) -> lists:member(Entry, Log) end, maps:to_list(LMap)),
-    case Pair of
-        {value, {Pid, _Log}} -> {value, Pid};
-        false -> false
-    end.
-=======
   LMap :: cauder_types:log_map(),
   Entry :: cauder_types:log_entry_search(),
   Pid :: cauder_types:proc_id().
@@ -105,7 +85,6 @@
 compare([{spawn, {Node, fail, _}}|_], {spawn, {Node, fail, _}}) -> true;
 compare([_|T], Entry) -> compare(T,Entry).
 
->>>>>>> a34e65c1
 
 %%------------------------------------------------------------------------------
 %% @doc Searches for a process whose log has an entry with the information to
@@ -113,15 +92,6 @@
 %% Returns `{value, Pid}' where `Pid' is the pid of the process whose log
 %% contains the aforementioned entry, or `false' if the entry is not found.
 
-<<<<<<< HEAD
--spec find_spawn_parent(LMap, SpawnPid) -> {value, Pid} | false when
-    LMap :: cauder_types:log_map(),
-    SpawnPid :: cauder_types:proc_id(),
-    Pid :: cauder_types:proc_id().
-
-find_spawn_parent(LMap, Pid) ->
-    find_item(LMap, {spawn, Pid}).
-=======
 -spec find_spawn_parent(LMap, Pid) -> {value, Parent} | false when
   LMap   :: cauder_types:log_map(),
   Pid    :: cauder_types:proc_id(),
@@ -163,7 +133,6 @@
 find_node_parent(LMap, Node) ->
   find_item(LMap, {start, {succ, Node}}).
 
->>>>>>> a34e65c1
 
 %%------------------------------------------------------------------------------
 %% @doc Searches for a process whose log has an entry with the information to
@@ -172,12 +141,13 @@
 %% contains the aforementioned entry, or `false' if the entry is not found.
 
 -spec find_msg_sender(LMap, Uid) -> {value, Pid} | false when
-    LMap :: cauder_types:log_map(),
-    Uid :: cauder_mailbox:uid(),
-    Pid :: cauder_types:proc_id().
+  LMap :: cauder_types:log_map(),
+  Uid :: cauder_mailbox:uid(),
+  Pid :: cauder_types:proc_id().
 
 find_msg_sender(LMap, Uid) ->
-    find_item(LMap, {send, Uid}).
+  find_item(LMap, {send, Uid}).
+
 
 %%------------------------------------------------------------------------------
 %% @doc Searches for a process whose log has an entry with the information to
@@ -186,24 +156,26 @@
 %% contains the aforementioned entry, or `false' if the entry is not found.
 
 -spec find_msg_receiver(LMap, Uid) -> {value, Pid} | false when
-    LMap :: cauder_types:log_map(),
-    Uid :: cauder_mailbox:uid(),
-    Pid :: cauder_types:proc_id().
+  LMap :: cauder_types:log_map(),
+  Uid :: cauder_mailbox:uid(),
+  Pid :: cauder_types:proc_id().
 
 find_msg_receiver(LMap, Uid) ->
-    find_item(LMap, {'receive', Uid}).
+  find_item(LMap, {'receive', Uid}).
+
 
 %%------------------------------------------------------------------------------
 %% @doc Searches for the process that spawned the process with the given pid, by
 %% looking at its history.
 
 -spec find_process_with_spawn(ProcessMap, Pid) -> {value, Process} | false when
-    ProcessMap :: cauder_types:process_map(),
-    Pid :: cauder_types:proc_id(),
-    Process :: cauder_types:process().
+  ProcessMap :: cauder_types:process_map(),
+  Pid :: cauder_types:proc_id(),
+  Process :: cauder_types:process().
 
 find_process_with_spawn(PMap, Pid) ->
-    lists:search(fun(#proc{hist = H}) -> has_spawn(H, Pid) end, maps:values(PMap)).
+  lists:search(fun(#proc{hist = H}) -> has_spawn(H, Pid) end, maps:values(PMap)).
+
 
 %%------------------------------------------------------------------------------
 %% @doc Searches for the process that started the node with the given name, by
@@ -287,36 +259,39 @@
 %% looking at its history.
 
 -spec find_process_with_send(ProcessMap, Uid) -> {value, Process} | false when
-    ProcessMap :: cauder_types:process_map(),
-    Uid :: cauder_mailbox:uid(),
-    Process :: cauder_types:process().
+  ProcessMap :: cauder_types:process_map(),
+  Uid :: cauder_mailbox:uid(),
+  Process :: cauder_types:process().
 
 find_process_with_send(PMap, Uid) ->
-    lists:search(fun(#proc{hist = H}) -> has_send(H, Uid) end, maps:values(PMap)).
+  lists:search(fun(#proc{hist = H}) -> has_send(H, Uid) end, maps:values(PMap)).
+
 
 %%------------------------------------------------------------------------------
 %% @doc Searches for the process that received the message with the given uid,
 %% by looking at its history.
 
 -spec find_process_with_receive(ProcessMap, Uid) -> {value, Process} | false when
-    ProcessMap :: cauder_types:process_map(),
-    Uid :: cauder_mailbox:uid(),
-    Process :: cauder_types:process().
+  ProcessMap :: cauder_types:process_map(),
+  Uid :: cauder_mailbox:uid(),
+  Process :: cauder_types:process().
 
 find_process_with_receive(PMap, Uid) ->
-    lists:search(fun(#proc{hist = H}) -> has_rec(H, Uid) end, maps:values(PMap)).
+  lists:search(fun(#proc{hist = H}) -> has_rec(H, Uid) end, maps:values(PMap)).
+
 
 %%------------------------------------------------------------------------------
 %% @doc Searches for the process that defined the variable with the given name,
 %% by looking at its history.
 
 -spec find_process_with_variable(ProcessMap, Name) -> {value, Process} | false when
-    ProcessMap :: cauder_types:process_map(),
-    Name :: atom(),
-    Process :: cauder_types:process().
+  ProcessMap :: cauder_types:process_map(),
+  Name :: atom(),
+  Process :: cauder_types:process().
 
 find_process_with_variable(PMap, Name) ->
-    lists:search(fun(#proc{env = Bs}) -> maps:is_key(Name, Bs) end, maps:values(PMap)).
+  lists:search(fun(#proc{env = Bs}) -> maps:is_key(Name, Bs) end, maps:values(PMap)).
+
 
 %%------------------------------------------------------------------------------
 %% @doc Merges the given collections of bindings into a new one.
@@ -324,21 +299,11 @@
 %% values, then an exception is thrown.
 
 -spec merge_bindings(Bindings1, Bindings2) -> Bindings3 when
-    Bindings1 :: cauder_types:environment(),
-    Bindings2 :: cauder_types:environment(),
-    Bindings3 :: cauder_types:environment().
+  Bindings1 :: cauder_types:environment(),
+  Bindings2 :: cauder_types:environment(),
+  Bindings3 :: cauder_types:environment().
 
 merge_bindings(Bs1, Bs2) ->
-<<<<<<< HEAD
-    maps:fold(
-        fun
-            (K, V, Bs) when not is_map_key(K, Bs) -> Bs#{K => V};
-            (K, V, Bs) when map_get(K, Bs) =:= V -> Bs
-        end,
-        Bs1,
-        Bs2
-    ).
-=======
   maps:fold(
     fun
       (K, V, Bs) when not is_map_key(K, Bs) -> Bs#{K => V};
@@ -375,55 +340,49 @@
       _ -> error
   end.
 
->>>>>>> a34e65c1
 
 %%------------------------------------------------------------------------------
 %% @doc Converts the given string into a list of abstract expressions.
 %% Returns `error' if the string does not represent a valid Erlang expression.
 
--spec string_to_expressions(String) -> Expressions | error when
-    String :: string(),
-    Expressions :: [cauder_types:abstract_expr()].
-
-string_to_expressions([]) ->
-    [];
-string_to_expressions(String) ->
-    case erl_scan:string(String ++ ".") of
-        {ok, Tokens, _} ->
-            case erl_parse:parse_exprs(Tokens) of
-                {ok, Value} -> cauder_syntax:expr_list(Value);
-                _ -> error
-            end;
-        _ ->
-            error
-    end.
+-spec stringToExpressions(String) -> Expressions | error when
+  String :: string(),
+  Expressions :: [cauder_types:abstract_expr()].
+
+stringToExpressions([]) -> [];
+stringToExpressions(String) ->
+  case erl_scan:string(String ++ ".") of
+    {ok, Tokens, _} ->
+      case erl_parse:parse_exprs(Tokens) of
+        {ok, Value} -> cauder_syntax:expr_list(Value);
+        _ -> error
+      end;
+    _ -> error
+  end.
+
 
 %%------------------------------------------------------------------------------
 %% @doc Returns a new list containing only the options whose pid, matches the
 %% given pid.
 
 -spec filter_options(Options1, Pid) -> Options2 when
-    Options1 :: [cauder_types:option()],
-    Pid :: cauder_types:proc_id(),
-    Options2 :: [cauder_types:option()].
+  Options1 :: [cauder_types:option()],
+  Pid :: cauder_types:proc_id(),
+  Options2 :: [cauder_types:option()].
 
 filter_options(Options, Pid) ->
-    lists:filter(fun(Opt) -> Opt#opt.pid =:= Pid end, Options).
+  lists:filter(fun(Opt) -> Opt#opt.pid =:= Pid end, Options).
+
 
 %%------------------------------------------------------------------------------
 %% @doc Checks whether the given history contains a `spawn' entry for the
 %% process with the given pid or not.
 
 -spec has_spawn(History, Pid) -> Result when
-    History :: cauder_types:history(),
-    Pid :: cauder_types:proc_id(),
-    Result :: boolean().
-
-<<<<<<< HEAD
-has_spawn([], _) -> false;
-has_spawn([{spawn, _Bs, _Es, _Stk, Pid} | _], Pid) -> true;
-has_spawn([_ | RestHist], Pid) -> has_spawn(RestHist, Pid).
-=======
+  History :: cauder_types:history(),
+  Pid :: cauder_types:proc_id(),
+  Result :: boolean().
+
 has_spawn([], _)                                          -> false;
 has_spawn([{spawn, _Bs, _Es, _Stk, _Node, Pid} | _], Pid) -> true;
 has_spawn([_ | RestHist], Pid)                            -> has_spawn(RestHist, Pid).
@@ -487,41 +446,43 @@
   end;
 has_read([_ | RestHist], Node)                              -> has_read(RestHist, Node).
 
->>>>>>> a34e65c1
 
 %%------------------------------------------------------------------------------
 %% @doc Checks whether the given history contains a `send' entry for the message
 %% with the given uid or not.
 
 -spec has_send(History, Uid) -> Result when
-    History :: cauder_types:history(),
-    Uid :: cauder_mailbox:uid(),
-    Result :: boolean().
-
-has_send([], _) -> false;
+  History :: cauder_types:history(),
+  Uid :: cauder_mailbox:uid(),
+  Result :: boolean().
+
+has_send([], _)                                                  -> false;
 has_send([{send, _Bs, _Es, _Stk, #message{uid = Uid}} | _], Uid) -> true;
-has_send([_ | RestHist], Uid) -> has_send(RestHist, Uid).
+has_send([_ | RestHist], Uid)                                    -> has_send(RestHist, Uid).
+
 
 %%------------------------------------------------------------------------------
 %% @doc Checks whether the given history contains a `rec' entry for the message
 %% with the given uid or not.
 
 -spec has_rec(History, Uid) -> Result when
-    History :: cauder_types:history(),
-    Uid :: cauder_mailbox:uid(),
-    Result :: boolean().
-
-has_rec([], _) -> false;
+  History :: cauder_types:history(),
+  Uid :: cauder_mailbox:uid(),
+  Result :: boolean().
+
+has_rec([], _)                                                 -> false;
 has_rec([{rec, _Bs, _Es, _Stk, #message{uid = Uid}, _QPos} | _], Uid) -> true;
-has_rec([_ | RestHist], Uid) -> has_rec(RestHist, Uid).
+has_rec([_ | RestHist], Uid)                                   -> has_rec(RestHist, Uid).
+
 
 %%------------------------------------------------------------------------------
 %% @doc Returns a new and unique process identifier.
 
 -spec fresh_pid() -> Pid when
-    Pid :: cauder_types:proc_id().
+  Pid :: cauder_types:proc_id().
 
 fresh_pid() -> ets:update_counter(?APP_DB, last_pid, 1, {last_pid, -1}).
+
 
 %%------------------------------------------------------------------------------
 %% @doc Returns a new and unique number to use as a variable suffix.
@@ -530,9 +491,10 @@
 %% @todo Merge with temp_variable/1?
 
 -spec fresh_variable_number() -> Number when
-    Number :: non_neg_integer().
+  Number :: non_neg_integer().
 
 fresh_variable_number() -> ets:update_counter(?APP_DB, last_var, 1, {last_var, -1}).
+
 
 %%------------------------------------------------------------------------------
 %% @doc Creates a variable with the name `k_<num>' being `<num>' a unique non
@@ -545,13 +507,14 @@
 %% @see replace_variable/3
 
 -spec temp_variable(Line) -> Variable when
-    Line :: cauder_types:line(),
-    Variable :: cauder_types:af_variable().
+  Line :: cauder_types:line(),
+  Variable :: cauder_types:af_variable().
 
 temp_variable(Line) ->
-    Number = fresh_variable_number(),
-    Name = "k_" ++ integer_to_list(Number),
-    {var, Line, list_to_atom(Name)}.
+  Number = fresh_variable_number(),
+  Name = "k_" ++ integer_to_list(Number),
+  {var, Line, list_to_atom(Name)}.
+
 
 %%------------------------------------------------------------------------------
 %% @doc Checks if a variable is a temporary variable created by CauDEr.
@@ -559,14 +522,15 @@
 %% @see temp_variable/1
 
 -spec is_temp_variable_name(Name) -> IsTemporary when
-    Name :: atom(),
-    IsTemporary :: boolean().
+  Name :: atom(),
+  IsTemporary :: boolean().
 
 is_temp_variable_name(Name) ->
-    case atom_to_list(Name) of
-        "k_" ++ _ -> true;
-        _ -> false
-    end.
+  case atom_to_list(Name) of
+    "k_" ++ _ -> true
+    ;_ -> false
+  end.
+
 
 %%------------------------------------------------------------------------------
 %% @doc Returns a roll log message about rolling the 'nodes()' of the process
@@ -583,13 +547,10 @@
 %% @doc Returns a roll log message about spawning a process with the given pid.
 
 -spec gen_log_spawn(Pid) -> [Log] when
-    Pid :: cauder_types:proc_id(),
-    Log :: [string()].
+  Pid :: cauder_types:proc_id(),
+  Log :: [string()].
 
 gen_log_spawn(OtherPid) ->
-<<<<<<< HEAD
-    [["Roll spawn of ", cauder_pp:pid(OtherPid)]].
-=======
   [["Roll spawn of ", cauder_pp:pid(OtherPid)]].
 
 %%------------------------------------------------------------------------------
@@ -602,50 +563,59 @@
 gen_log_start(Node) ->
   [["Roll start of ", cauder_pp:pp_node(Node)]].
 
->>>>>>> a34e65c1
 
 %%------------------------------------------------------------------------------
 %% @doc Returns a roll log message about sending a message with the given
 %% information.
 
 -spec gen_log_send(Pid, Message) -> [Log] when
-    Pid :: cauder_types:proc_id(),
-    Message :: cauder_mailbox:message(),
-    Log :: [string()].
+  Pid :: cauder_types:proc_id(),
+  Message :: cauder_mailbox:message(),
+  Log :: [string()].
 
 gen_log_send(Pid, #message{uid = Uid, value = Value, dest = Dest}) ->
-    [
-        [
-            "Roll send from ",
-            cauder_pp:pid(Pid),
-            " of ",
-            cauder_pp:to_string(Value),
-            " to ",
-            cauder_pp:pid(Dest),
-            " (",
-            cauder_pp:to_string(Uid),
-            ")"
-        ]
-    ].
+  [["Roll send from ", cauder_pp:pid(Pid), " of ", cauder_pp:to_string(Value),
+    " to ", cauder_pp:pid(Dest), " (", cauder_pp:to_string(Uid), ")"]].
+
+
+%%------------------------------------------------------------------------------
+%% @doc Returns the given system but with an empty roll log.
+
+-spec clear_log(System) -> NewSystem when
+  System :: cauder_types:system(),
+  NewSystem :: cauder_types:system().
+
+clear_log(System) -> System#sys{roll = []}.
+
+
+%%------------------------------------------------------------------------------
+%% @doc Returns whether the roll log tab must be shown or not.
+%%
+%% @todo Change name, move and refactor
+
+-spec must_focus_log(System) -> FocusLog when
+  System :: cauder_types:system(),
+  FocusLog :: boolean().
+
+must_focus_log(System) ->
+  Trace = System#sys.roll,
+  case Trace of
+    [] -> false;
+    _ -> true
+  end.
+
 
 %%%=============================================================================
 
+
 %%------------------------------------------------------------------------------
 %% @doc Load the replay data in the given folder and returns it.
 
 -spec load_replay_data(LogPath) -> ReplayData when
-    LogPath :: file:filename(),
-    ReplayData :: #replay{}.
+  LogPath :: file:filename(),
+  ReplayData :: #replay{}.
 
 load_replay_data(Path) ->
-<<<<<<< HEAD
-    ResultFile = filename:join(Path, "trace_result.log"),
-    {ok, FileHandler} = file:open(ResultFile, [read]),
-    Lines = read_lines(FileHandler),
-    file:close(FileHandler),
-    #{call := Call, main_pid := Pid} = parse_lines(Lines),
-    #replay{log_path = Path, call = Call, main_pid = Pid}.
-=======
   ResultFile = filename:join(Path, "trace_result.log"),
   {ok, FileHandler} = file:open(ResultFile, [read]),
   Lines = read_lines(FileHandler),
@@ -653,51 +623,27 @@
   #{call := Call, main_pid := Pid, main_node := Node} = parse_lines(Lines),
   #replay{log_path = Path, call = Call, main_pid = Pid, main_node = Node}.
 
->>>>>>> a34e65c1
 
 %%------------------------------------------------------------------------------
 %% @doc Reads all the lines from the given `IoDevice' and returns them.
 %% Any trailing `\n' or `\r\n' are removed from each line.
 
 -spec read_lines(IoDevice) -> Lines when
-    IoDevice :: file:io_device(),
-    Lines :: [string()].
+  IoDevice :: file:io_device(),
+  Lines :: [string()].
 
 read_lines(File) ->
-    case file:read_line(File) of
-        eof -> [];
-        {ok, Line} -> [string:chomp(Line) | read_lines(File)]
-    end.
+  case file:read_line(File) of
+    eof -> [];
+    {ok, Line} -> [string:chomp(Line) | read_lines(File)]
+  end.
+
 
 %%------------------------------------------------------------------------------
 %% @doc Parses the given lines (list of strings) and returns the extracted
 %% information as a map.
 
 -spec parse_lines(Lines) -> Data when
-<<<<<<< HEAD
-    Lines :: [string()],
-    Data :: #{call := Call, main_pid := Pid},
-    Call :: {module(), atom(), cauder_types:af_args()},
-    Pid :: cauder_types:proc_id().
-
-parse_lines(Lines) ->
-    #{call := _, main_pid := _} =
-        lists:foldl(
-            fun
-                ("call" ++ _ = Line, Data) ->
-                    {match, [Call]} = re:run(Line, "call \"(.+)\"", [{capture, [1], list}]),
-                    Data#{call => parse_call(Call)};
-                ("main_pid" ++ _ = Line, Data) ->
-                    {match, [Pid]} = re:run(Line, "main_pid (\\d+)", [{capture, [1], list}]),
-                    Data#{main_pid => list_to_integer(Pid)};
-                % TODO result
-                (_, Data) ->
-                    Data
-            end,
-            maps:new(),
-            Lines
-        ).
-=======
   Lines :: [string()],
   Data :: #{call := Call, main_pid := Pid, main_node := Node},
   Call :: {module(), atom(), cauder_types:af_args()},
@@ -723,7 +669,6 @@
       Lines
     ).
 
->>>>>>> a34e65c1
 
 %%------------------------------------------------------------------------------
 %% @doc Parses the given string as a function call.
@@ -731,32 +676,42 @@
 %% arguments in abstract form.
 
 -spec parse_call(String) -> Call when
-    String :: string(),
-    Call :: {module(), atom(), cauder_types:af_args()}.
+  String :: string(),
+  Call :: {module(), atom(), cauder_types:af_args()}.
 
 parse_call(Call) ->
-    case erl_scan:string(Call ++ ".") of
-        {ok, Tokens, _} ->
-            case erl_parse:parse_exprs(Tokens) of
-                {ok, Exprs} ->
-                    [{remote_call, _, M, F, As}] = cauder_syntax:expr_list(Exprs),
-                    {M, F, As};
-                _Err ->
-                    error({parse_error, Call, Tokens})
-            end;
-        _Err ->
-            error({parse_error, Call})
-    end.
+  case erl_scan:string(Call ++ ".") of
+    {ok, Tokens, _} ->
+      case erl_parse:parse_exprs(Tokens) of
+        {ok, Exprs} ->
+          [{remote_call, _, M, F, As}] = cauder_syntax:expr_list(Exprs),
+          {M, F, As};
+        _Err -> error({parse_error, Call, Tokens})
+      end;
+    _Err -> error({parse_error, Call})
+  end.
+
+
+%%------------------------------------------------------------------------------
+%% @doc Returns the line of the current expression of the given process.
+
+-spec current_line(Process) -> Line when
+  Process :: cauder_types:process(),
+  Line :: non_neg_integer().
+
+current_line(#proc{exprs = [E | _]}) -> element(2, E).
+
 
 %%------------------------------------------------------------------------------
 %% @doc Checks whether a process has finished execution or not.
 
 -spec is_dead(Process) -> IsDead when
-    Process :: cauder_types:process(),
-    IsDead :: boolean().
+  Process :: cauder_types:process(),
+  IsDead :: boolean().
 
 is_dead(#proc{exprs = [{value, _, _}], stack = []}) -> true;
-is_dead(#proc{}) -> false.
+is_dead(#proc{})                                    -> false.
+
 
 %%------------------------------------------------------------------------------
 %% @doc Returns the process node
@@ -773,16 +728,9 @@
   end.
 
 -spec is_conc_item(HistoryEntry) -> IsConcurrent when
-    HistoryEntry :: cauder_types:history_entry(),
-    IsConcurrent :: boolean().
-
-<<<<<<< HEAD
-is_conc_item({tau, _Bs, _Es, _Stk}) -> false;
-is_conc_item({self, _Bs, _Es, _Stk}) -> false;
-is_conc_item({spawn, _Bs, _Es, _Stk, _Pid}) -> true;
-is_conc_item({send, _Bs, _Es, _Stk, _Msg}) -> true;
-is_conc_item({rec, _Bs, _Es, _Stk, _Msg, _QPos}) -> true.
-=======
+  HistoryEntry :: cauder_types:history_entry(),
+  IsConcurrent :: boolean().
+
 is_conc_item({tau, _Bs, _Es, _Stk})                   -> false;
 is_conc_item({self, _Bs, _Es, _Stk})                  -> false;
 is_conc_item({node, _Bs, _Es, _Stk})                  -> false;
@@ -793,4 +741,3 @@
 is_conc_item({send, _Bs, _Es, _Stk, _Msg})            -> true;
 is_conc_item({rec, _Bs, _Es, _Stk, _Msg, _QPos})      -> true.
 
->>>>>>> a34e65c1
