-module(cauder_types).

-include("cauder.hrl").

-export_type([trace/0, trace_action/0]).
-export_type([
    trace_action_spawn/0,
    trace_action_send/0,
    trace_action_deliver/0,
    trace_action_receive/0,
    trace_action_exit/0,
    trace_action_nodes/0,
    trace_action_start/0
]).
-export_type([log/0, log_action/0]).
-export_type([
    log_action_spawn/0,
    log_action_send/0,
    log_action_receive/0,
    log_action_nodes/0,
    log_action_start/0
]).

-export_type([log_action_search/0]).
-export_type([race_set/0, race_sets/0]).
-export_type([
    action_send/0,
    action_deliver/0,
    action_receive/0,
    action_nodes/0,
    action_start/0,
    action_spawn/0
]).
-export_type([trace/0, trace_action/0]).
-export_type([log/0, log_action/0, log_action_search/0]).
-export_type([
    system/0,
    fwd_opts/0,
    process_map/0,
    proc_id/0,
    process/0,
    history/0,
    history_entry/0,
    stack/0,
    stack_entry/0,
    environment/0,
    binding/0,
    option/0,
    semantics/0,
    process_scheduler/0,
    message_scheduler/0,
    rule/0,
    result/0,
    label/0,
    trace_info/0
]).

% Abstract format types
-export_type([
    line/0,
    abstract_expr/0,
    af_args/0,
    af_literal/0,
    af_boolean/0,
    af_variable/0,
    af_remote_call/0,
    af_clause_seq/0,
    af_clause/0,
    af_pattern/0,
    af_guard_seq/0,
    af_guard/0,
    af_guard_test/0,
    af_body/0
]).

%% Record types

-type system() :: #sys{}.

<<<<<<< HEAD
-type action_send() :: {send, cauder_mailbox:uid()}.
-type action_deliver() :: {deliver, cauder_mailbox:uid()}.
-type action_receive() :: {'receive', cauder_mailbox:uid()}.
-type action_nodes() :: {nodes, [node()]}.
-type action_start() :: {start, node(), success | failure}.
-type action_spawn() :: {spawn, {node(), proc_id()}, success | failure}.

-type trace() :: #{proc_id() => [trace_action()]}.
-type trace_action() ::
    action_send()
    | action_deliver()
    | action_receive()
    | action_nodes()
    | action_start()
    | action_spawn().

-type log() :: #{proc_id() => [log_action()]}.
-type log_action() ::
    action_send()
    | action_receive()
    | action_nodes()
    | action_start()
    | action_spawn().
=======
-type trace_action_spawn() :: {spawn, {node(), proc_id()}, success | failure}.
-type trace_action_send() :: {send, cauder_mailbox:uid(), proc_id()}.
-type trace_action_deliver() :: {deliver, cauder_mailbox:uid()}.
-type trace_action_receive() :: {'receive', cauder_mailbox:uid()}.
-type trace_action_exit() :: {exit}.
-type trace_action_nodes() :: {nodes, [node()]}.
-type trace_action_start() :: {start, node(), success | failure}.

-type trace() :: #{proc_id() => [trace_action()]}.
-type trace_action() ::
    trace_action_spawn()
    | trace_action_send()
    | trace_action_deliver()
    | trace_action_receive()
    | trace_action_exit()
    | trace_action_nodes()
    | trace_action_start().

-type log_action_spawn() :: {spawn, {node(), proc_id()}, success | failure}.
-type log_action_send() :: {send, cauder_mailbox:uid()}.
-type log_action_receive() :: {'receive', cauder_mailbox:uid()}.
-type log_action_nodes() :: {nodes, [node()]}.
-type log_action_start() :: {start, node(), success | failure}.

-type log() :: #{proc_id() => [log_action()]}.
-type log_action() ::
    log_action_spawn()
    | log_action_send()
    | log_action_receive()
    | log_action_nodes()
    | log_action_start().
>>>>>>> 8a80188b

-type log_action_search() ::
    {send, cauder_mailbox:uid()}
    | {'receive', cauder_mailbox:uid()}
    | {start, node(), success}
    | {spawn, {'_', proc_id()}, '_'}
    | {spawn, {node(), '_'}, failure}.

-type race_set() :: ordsets:ordset([cauder_mailbox:uid()]).
-type race_sets() :: #{proc_id() := #{cauder_mailbox:uid() := race_set()}}.

% Not empty
-type process_map() :: #{proc_id() := process()}.
-type proc_id() :: pos_integer().
-type process() :: #proc{}.

-type history() :: [history_entry()].
-type history_entry() ::
    {tau, environment(), [abstract_expr()], stack()}
    | {self, environment(), [abstract_expr()], stack()}
    | {node, environment(), [abstract_expr()], stack()}
    | {nodes, environment(), [abstract_expr()], stack(), [node()]}
    | {spawn, environment(), [abstract_expr()], stack(), node(), proc_id()}
    | {start, success, environment(), [abstract_expr()], stack(), node()}
    | {start, failure, environment(), [abstract_expr()], stack(), node()}
    | {send, environment(), [abstract_expr()], stack(), cauder_mailbox:message(cauder_types:proc_id())}
    | {rec, environment(), [abstract_expr()], stack(), cauder_mailbox:message(cauder_types:proc_id()),
        QPos :: pos_integer()}.

-type stack() :: [stack_entry()].
-type stack_entry() ::
    {mfa(), environment(), [abstract_expr()], af_variable()}
    | {atom(), [abstract_expr()], af_variable()}.

-type environment() :: #{atom() => term()}.
-type binding() :: {atom(), term()}.

-type option() :: #opt{}.
-type fwd_opts() :: #{atom() => term()}.
-type semantics() :: ?FWD_SEM | ?BWD_SEM.

-type process_scheduler() :: ?SCHEDULER_RoundRobin | ?SCHEDULER_FCFS.
-type message_scheduler() :: ?SCHEDULER_Random | ?SCHEDULER_Manual.

-type rule() ::
    ?RULE_SEQ | ?RULE_SELF | ?RULE_NODE | ?RULE_NODES | ?RULE_SPAWN | ?RULE_START | ?RULE_SEND | ?RULE_RECEIVE.

-type result() :: #result{}.
-type label() ::
    tau
    | {spawn, af_variable(), af_literal()}
    | {spawn, af_variable(), node(), af_literal()}
    | {spawn, af_variable(), module(), atom(), [term()]}
    | {spawn, af_variable(), node(), module(), atom(), [term()]}
    | {start, af_variable(), node()}
    | {start, af_variable(), Host :: atom(), Name :: atom()}
    | {self, af_variable()}
    | {node, af_variable()}
    | {nodes, af_variable()}
    | {send, proc_id(), term()}
    | {rec, af_variable(), af_clause_seq()}.

-type trace_info() :: #trace_info{}.

%% Custom of abstract format

-type line() :: non_neg_integer().

-type abstract_expr() ::
    af_literal()
    | af_variable()
    | af_variable()
    | af_cons(abstract_expr())
    | af_tuple(abstract_expr())
    | af_if()
    | af_case()
    | af_receive()
    | af_make_fun()
    | af_bif_call()
    | af_self_call()
    | af_node_call()
    | af_nodes_call()
    | af_start_1_call()
    | af_start_2_call()
    | af_spawn_1_call()
    | af_spawn_2_call()
    | af_spawn_3_call()
    | af_spawn_4_call()
    | af_send_call()
    | af_send_op_call()
    | af_local_call()
    | af_remote_call()
    | af_apply()
    | af_apply_fun()
    | af_match(abstract_expr())
    | af_op(abstract_expr())
    | af_short_circuit_op(abstract_expr()).

-type af_args() :: [abstract_expr()].

-type af_literal() :: {value, line(), term()}.

-type af_boolean() :: {value, line(), true | false}.

-type af_variable() :: {var, line(), atom()}.

-type af_cons(T) :: {cons, line(), T, T}.

-type af_tuple(T) :: {tuple, line(), [T]}.

-type af_if() :: {'if', line(), af_clause_seq()}.

-type af_case() :: {'case', line(), abstract_expr(), af_clause_seq()}.

-type af_receive() :: {'receive', line(), af_clause_seq()}.

-type af_make_fun() :: {make_fun, line(), atom(), af_clause_seq()}.

-type af_bif_call() :: {bif, line(), module(), atom(), af_args()}.

-type af_self_call() :: {self, line()}.

-type af_node_call() :: {node, line()}.

-type af_nodes_call() :: {nodes, line()}.

-type af_start_1_call() :: {start, line(), abstract_expr()}.

-type af_start_2_call() :: {start, line(), abstract_expr(), abstract_expr()}.

-type af_spawn_1_call() :: {spawn, line(), abstract_expr()}.

-type af_spawn_2_call() :: {spawn, line(), abstract_expr(), abstract_expr()}.

-type af_spawn_3_call() :: {spawn, line(), abstract_expr(), abstract_expr(), abstract_expr()}.

-type af_spawn_4_call() :: {spawn, line(), abstract_expr(), abstract_expr(), abstract_expr(), abstract_expr()}.

-type af_send_call() :: {send, line(), abstract_expr(), abstract_expr()}.

-type af_send_op_call() :: {send_op, line(), abstract_expr(), abstract_expr()}.

-type af_local_call() :: {local_call, line(), atom(), af_args()}.

-type af_remote_call() :: {remote_call, line(), module(), atom(), af_args()}.

-type af_apply() :: {apply, line(), abstract_expr(), abstract_expr(), af_args()}.

-type af_apply_fun() :: {apply_fun, line(), abstract_expr(), af_args()}.

-type af_match(T) :: {match, line(), af_pattern(), T}.

-type af_op(T) :: {op, line(), unary_op() | binary_op(), [T]}.

-type af_unary_arith_op(T) :: {op, line(), '+' | '-', [T]}.

-type af_short_circuit_op(T) :: {'andalso' | 'orelse', line(), T, T}.

%% Clauses

-type af_clause_seq() :: [af_clause(), ...].

-type af_clause() :: {'clause', line(), [af_pattern()], af_guard_seq(), af_body()}.

-type af_pattern() ::
    af_literal()
    | af_variable()
    | af_cons(af_pattern())
    | af_tuple(af_pattern())
    | af_match(af_pattern())
    | af_unary_arith_op(af_pattern()).

-type af_guard_seq() :: [af_guard()].

-type af_guard() :: [af_guard_test(), ...].

-type af_guard_test() ::
    af_literal()
    | af_variable()
    | af_cons(af_guard_test())
    | af_tuple(af_guard_test())
    | af_unary_arith_op(af_guard_test())
    | af_short_circuit_op(af_guard_test())
    | af_guard_call()
    | af_self_call()
    | af_node_call()
    | af_nodes_call().

-type af_guard_call() :: {'bif', line(), erlang, atom(), [af_guard_test()]}.

-type af_body() :: [abstract_expr(), ...].

%% Operators

-type binary_op() ::
    '/'
    | '*'
    | 'div'
    | 'rem'
    | 'band'
    | 'and'
    | '+'
    | '-'
    | 'bor'
    | 'bxor'
    | 'bsl'
    | 'bsr'
    | 'or'
    | 'xor'
    | '++'
    | '--'
    | '=='
    | '/='
    | '=<'
    | '<'
    | '>='
    | '>'
    | '=:='
    | '=/='.

-type unary_op() :: '+' | '-' | 'bnot' | 'not'.

%% End of custom abstract format<|MERGE_RESOLUTION|>--- conflicted
+++ resolved
@@ -23,16 +23,6 @@
 
 -export_type([log_action_search/0]).
 -export_type([race_set/0, race_sets/0]).
--export_type([
-    action_send/0,
-    action_deliver/0,
-    action_receive/0,
-    action_nodes/0,
-    action_start/0,
-    action_spawn/0
-]).
--export_type([trace/0, trace_action/0]).
--export_type([log/0, log_action/0, log_action_search/0]).
 -export_type([
     system/0,
     fwd_opts/0,
@@ -77,31 +67,6 @@
 
 -type system() :: #sys{}.
 
-<<<<<<< HEAD
--type action_send() :: {send, cauder_mailbox:uid()}.
--type action_deliver() :: {deliver, cauder_mailbox:uid()}.
--type action_receive() :: {'receive', cauder_mailbox:uid()}.
--type action_nodes() :: {nodes, [node()]}.
--type action_start() :: {start, node(), success | failure}.
--type action_spawn() :: {spawn, {node(), proc_id()}, success | failure}.
-
--type trace() :: #{proc_id() => [trace_action()]}.
--type trace_action() ::
-    action_send()
-    | action_deliver()
-    | action_receive()
-    | action_nodes()
-    | action_start()
-    | action_spawn().
-
--type log() :: #{proc_id() => [log_action()]}.
--type log_action() ::
-    action_send()
-    | action_receive()
-    | action_nodes()
-    | action_start()
-    | action_spawn().
-=======
 -type trace_action_spawn() :: {spawn, {node(), proc_id()}, success | failure}.
 -type trace_action_send() :: {send, cauder_mailbox:uid(), proc_id()}.
 -type trace_action_deliver() :: {deliver, cauder_mailbox:uid()}.
@@ -133,7 +98,6 @@
     | log_action_receive()
     | log_action_nodes()
     | log_action_start().
->>>>>>> 8a80188b
 
 -type log_action_search() ::
     {send, cauder_mailbox:uid()}
