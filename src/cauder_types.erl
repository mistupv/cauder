--- conflicted
+++ resolved
@@ -3,29 +3,6 @@
 -include("cauder.hrl").
 
 -export_type([
-<<<<<<< HEAD
-    system/0,
-    log_map/0,
-    log/0,
-    log_entry/0,
-    process_map/0,
-    proc_id/0,
-    process/0,
-    history/0,
-    history_entry/0,
-    stack/0,
-    stack_entry/0,
-    environment/0,
-    binding/0,
-    option/0,
-    semantics/0,
-    process_scheduler/0,
-    message_scheduler/0,
-    rule/0,
-    trace/0,
-    result/0,
-    label/0
-=======
   system/0,
   log_map/0, log/0, log_entry/0, log_entry_search/0,
   fwd_opts/0,
@@ -39,26 +16,11 @@
   rule/0,
   trace/0,
   result/0, label/0
->>>>>>> a34e65c1
 ]).
 
 % Abstract format types
--export_type([
-    line/0,
-    abstract_expr/0,
-    af_args/0,
-    af_literal/0,
-    af_boolean/0,
-    af_variable/0,
-    af_remote_call/0,
-    af_clause_seq/0,
-    af_clause/0,
-    af_pattern/0,
-    af_guard_seq/0,
-    af_guard/0,
-    af_guard_test/0,
-    af_body/0
-]).
+-export_type([line/0, abstract_expr/0, af_args/0, af_literal/0, af_boolean/0, af_variable/0, af_remote_call/0, af_clause_seq/0, af_clause/0, af_pattern/0, af_guard_seq/0, af_guard/0, af_guard_test/0, af_body/0]).
+
 
 %% Record types
 
@@ -66,12 +28,6 @@
 
 -type log_map() :: #{proc_id() => log()}.
 -type log() :: [log_entry()].
-<<<<<<< HEAD
--type log_entry() ::
-    {spawn, proc_id()}
-    | {send, cauder_mailbox:uid()}
-    | {'receive', cauder_mailbox:uid()}.
-=======
 -type log_entry() :: {send, cauder_mailbox:uid()}
                    | {'receive', cauder_mailbox:uid()}
                    | {nodes, {[net_node()]}}
@@ -85,23 +41,13 @@
                           | {start, {succ, net_node()}}
                           | {spawn, {'_', '_', proc_id()}}
                           | {spawn, {net_node(), fail, '_'}}.
->>>>>>> a34e65c1
-
-% Not empty
--type process_map() :: #{proc_id() := process()}.
+
+-type process_map() :: #{proc_id() := process()}. % Not empty
 -type proc_id() :: pos_integer().
 -type net_node() :: atom().
 -type process() :: #proc{}.
 
 -type history() :: [history_entry()].
-<<<<<<< HEAD
--type history_entry() ::
-    {tau, environment(), [abstract_expr()], stack()}
-    | {self, environment(), [abstract_expr()], stack()}
-    | {spawn, environment(), [abstract_expr()], stack(), proc_id()}
-    | {send, environment(), [abstract_expr()], stack(), cauder_mailbox:message()}
-    | {rec, environment(), [abstract_expr()], stack(), cauder_mailbox:message(), QPos :: pos_integer()}.
-=======
 -type history_entry() :: {tau, environment(), [abstract_expr()], stack()}
                        | {self, environment(), [abstract_expr()], stack()}
                        | {node, environment(), [abstract_expr()], stack()}
@@ -111,12 +57,10 @@
                        | {start, fail, environment(), [abstract_expr()], stack(), net_node()}
                        | {send, environment(), [abstract_expr()], stack(), cauder_mailbox:message()}
                        | {rec, environment(), [abstract_expr()], stack(), cauder_mailbox:message(), QPos :: pos_integer()}.
->>>>>>> a34e65c1
 
 -type stack() :: [stack_entry()].
--type stack_entry() ::
-    {mfa(), environment(), [abstract_expr()], af_variable()}
-    | {atom(), [abstract_expr()], af_variable()}.
+-type stack_entry() :: {mfa(), environment(), [abstract_expr()], af_variable()}
+                     | {atom(), [abstract_expr()], af_variable()}.
 
 -type environment() :: #{atom() => term()}.
 -type binding() :: {atom(), term()}.
@@ -133,15 +77,6 @@
 -type trace() :: #trace{}.
 
 -type result() :: #result{}.
-<<<<<<< HEAD
--type label() ::
-    tau
-    | {spawn, af_variable(), af_literal()}
-    | {spawn, af_variable(), module(), atom(), [term()]}
-    | {self, af_variable()}
-    | {send, proc_id(), term()}
-    | {rec, af_variable(), af_clause_seq()}.
-=======
 -type label() :: tau
                | {spawn, af_variable(), af_literal()}
                | {spawn, af_variable(), net_node(), af_literal()}
@@ -155,36 +90,11 @@
                | {send, proc_id(), term()}
                | {rec, af_variable(), af_clause_seq()}.
 
->>>>>>> a34e65c1
 
 %% Custom of abstract format
 
 -type line() :: non_neg_integer().
 
-<<<<<<< HEAD
--type abstract_expr() ::
-    af_literal()
-    | af_variable()
-    | af_variable()
-    | af_cons(abstract_expr())
-    | af_tuple(abstract_expr())
-    | af_if()
-    | af_case()
-    | af_receive()
-    | af_make_fun()
-    | af_bif_call()
-    | af_self_call()
-    | af_spawn_1_call()
-    | af_spawn_3_call()
-    | af_send_call()
-    | af_local_call()
-    | af_remote_call()
-    | af_apply()
-    | af_apply_fun()
-    | af_match(abstract_expr())
-    | af_op(abstract_expr())
-    | af_short_circuit_op(abstract_expr()).
-=======
 -type abstract_expr() :: af_literal()
                        | af_variable()
                        | af_variable()
@@ -213,7 +123,6 @@
                        | af_match(abstract_expr())
                        | af_op(abstract_expr())
                        | af_short_circuit_op(abstract_expr()).
->>>>>>> a34e65c1
 
 -type af_args() :: [abstract_expr()].
 
@@ -275,35 +184,24 @@
 
 -type af_short_circuit_op(T) :: {'andalso' | 'orelse', line(), T, T}.
 
+
 %% Clauses
 
 -type af_clause_seq() :: [af_clause(), ...].
 
 -type af_clause() :: {'clause', line(), [af_pattern()], af_guard_seq(), af_body()}.
 
--type af_pattern() ::
-    af_literal()
-    | af_variable()
-    | af_cons(af_pattern())
-    | af_tuple(af_pattern())
-    | af_match(af_pattern())
-    | af_unary_arith_op(af_pattern()).
+-type af_pattern() :: af_literal()
+                    | af_variable()
+                    | af_cons(af_pattern())
+                    | af_tuple(af_pattern())
+                    | af_match(af_pattern())
+                    | af_unary_arith_op(af_pattern()).
 
 -type af_guard_seq() :: [af_guard()].
 
 -type af_guard() :: [af_guard_test(), ...].
 
-<<<<<<< HEAD
--type af_guard_test() ::
-    af_literal()
-    | af_variable()
-    | af_cons(af_guard_test())
-    | af_tuple(af_guard_test())
-    | af_unary_arith_op(af_guard_test())
-    | af_short_circuit_op(af_guard_test())
-    | af_guard_call()
-    | af_self_call().
-=======
 -type af_guard_test() :: af_literal()
                        | af_variable()
                        | af_cons(af_guard_test())
@@ -314,39 +212,18 @@
                        | af_self_call()
                        | af_node_call()
                        | af_nodes_call().
->>>>>>> a34e65c1
 
 -type af_guard_call() :: {'bif', line(), erlang, atom(), [af_guard_test()]}.
 
 -type af_body() :: [abstract_expr(), ...].
 
+
 %% Operators
 
--type binary_op() ::
-    '/'
-    | '*'
-    | 'div'
-    | 'rem'
-    | 'band'
-    | 'and'
-    | '+'
-    | '-'
-    | 'bor'
-    | 'bxor'
-    | 'bsl'
-    | 'bsr'
-    | 'or'
-    | 'xor'
-    | '++'
-    | '--'
-    | '=='
-    | '/='
-    | '=<'
-    | '<'
-    | '>='
-    | '>'
-    | '=:='
-    | '=/='.
+-type binary_op() :: '/' | '*' | 'div' | 'rem' | 'band' | 'and' | '+' | '-'
+                   | 'bor' | 'bxor' | 'bsl' | 'bsr' | 'or' | 'xor' | '++'
+                   | '--' | '==' | '/=' | '=<' | '<'  | '>=' | '>' | '=:='
+                   | '=/='.
 
 -type unary_op() :: '+' | '-' | 'bnot' | 'not'.
 
