--- conflicted
+++ resolved
@@ -355,14 +355,9 @@
 -spec choose_message(Parent, {Receiver, InitialUid, AlternativeUids}) -> {ok, SelectedUid} | cancel when
     Parent :: wxWindow:wxWindow(),
     Receiver :: cauder_types:proc_id(),
-<<<<<<< HEAD
-    Messages :: [cauder_mailbox:message(cauder_types:proc_id())],
-    MessageId :: cauder_mailbox:uid().
-=======
     InitialUid :: cauder_mailbox:uid(),
-    AlternativeUids :: [cauder_mailbox:uid()],
+    AlternativeUids :: [cauder_mailbox:uid(cauder_types:proc_id())],
     SelectedUid :: cauder_mailbox:uid().
->>>>>>> 8a80188b
 
 choose_message(Parent, {Receiver, InitialUid, AlternativeUids}) ->
     Dialog = wxDialog:new(Parent, ?wxID_ANY, "Choose a message"),
