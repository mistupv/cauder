%%%-----------------------------------------------------------------------------
%%% @doc Backwards (reversible) semantics for Erlang.
%%% @end
%%%-----------------------------------------------------------------------------

-module(cauder_semantics_backwards).

%% API
-export([step/2, options/1]).

-include("cauder.hrl").

%%%=============================================================================
%%% API
%%%=============================================================================

%%------------------------------------------------------------------------------
%% @doc Performs a single backwards step in the process with the given Pid in
%% the given System.

-spec step(System, Pid) -> NewSystem when
    System :: cauder_types:system(),
    Pid :: cauder_types:proc_id(),
    NewSystem :: cauder_types:system().

<<<<<<< HEAD
step(#sys{mail = Mail, logs = LMap, trace = Trace} = Sys, Pid) ->
    {#proc{pid = Pid, hist = [Entry0 | RestHist]} = P0, PMap} = maps:take(Pid, Sys#sys.procs),

    case Entry0 of
        {Label, Bs, Es, Stk} when Label =:= tau orelse Label =:= self ->
            P = P0#proc{
                hist = RestHist,
                stack = Stk,
                env = Bs,
                exprs = Es
            },
            Sys#sys{
                mail = Mail,
                procs = PMap#{Pid => P}
            };
        {spawn, Bs, Es, Stk, Gid} ->
            P = P0#proc{
                hist = RestHist,
                stack = Stk,
                env = Bs,
                exprs = Es
            },
            T = #trace{
                type = ?RULE_SPAWN,
                from = Pid,
                to = Gid
            },
            Entry1 = {spawn, Gid},
            Sys#sys{
                mail = Mail,
                procs = maps:remove(Gid, PMap#{Pid => P}),
                logs = maps:update_with(Pid, fun(Log) -> [Entry1 | Log] end, [Entry1], LMap),
                trace = lists:delete(T, Trace)
            };
        {send, Bs, Es, Stk, #message{uid = Uid, value = Value, dest = Dest} = Msg} ->
            {_, OldMail} = cauder_mailbox:delete(Msg, Mail),
            P = P0#proc{
                hist = RestHist,
                stack = Stk,
                env = Bs,
                exprs = Es
            },
            T = #trace{
                type = ?RULE_SEND,
                from = Pid,
                to = Dest,
                val = Value,
                time = Uid
            },
            Entry1 = {send, Uid},
            Sys#sys{
                mail = OldMail,
                procs = PMap#{Pid => P},
                logs = maps:update_with(Pid, fun(Log) -> [Entry1 | Log] end, [Entry1], LMap),
                trace = lists:delete(T, Trace)
            };
        {rec, Bs, Es, Stk, M = #message{uid = Uid, value = Value, dest = Pid}, QPos} ->
            P = P0#proc{
                hist = RestHist,
                stack = Stk,
                env = Bs,
                exprs = Es
            },
            T = #trace{
                type = ?RULE_RECEIVE,
                from = Pid,
                val = Value,
                time = Uid
            },
            Entry1 = {'receive', Uid},
            Sys#sys{
                mail = cauder_mailbox:insert(M, QPos, Mail),
                procs = PMap#{Pid => P},
                logs = maps:update_with(Pid, fun(Log) -> [Entry1 | Log] end, [Entry1], LMap),
                trace = lists:delete(T, Trace)
            }
    end.
=======
step(#sys{nodes = Nodes, mail = Mail, logs = LMap, trace = Trace} = Sys, Pid) ->
  {#proc{pid = Pid, hist = [Entry | RestHist]} = P0, PMap} = maps:take(Pid, Sys#sys.procs),
  case Entry of
    {Label, Bs, Es, Stk} when Label =:= tau orelse Label =:= self orelse Label =:= node->
      P = P0#proc{
        hist  = RestHist,
        stack = Stk,
        env   = Bs,
        exprs = Es
      },
      Sys#sys{
        mail  = Mail,
        procs = PMap#{Pid => P}
      };
    {nodes, Bs, Es, Stk, HistNodes} ->
      P = P0#proc{
            hist  = RestHist,
            stack = Stk,
            env   = Bs,
            exprs = Es
           },
      Sys#sys{
        mail  = Mail,
        procs = PMap#{Pid => P},
        logs  = maps:update_with(Pid, fun(Log) -> [{nodes, {HistNodes}} | Log] end, [], LMap)
       };
    {spawn, Bs, Es, Stk, Node, Gid} ->
      P = P0#proc{
        hist  = RestHist,
        stack = Stk,
        env   = Bs,
        exprs = Es
      },
      T = #trace{
        type = ?RULE_SPAWN,
        from = Pid,
        to   = Gid
      },
      Result = case cauder_utils:process_node(PMap, Gid) of
                 false -> fail;
                 _ -> succ
               end,
      NewLog = {spawn, {Node, Result, Gid}},
      Sys#sys{
        mail  = Mail,
        procs = maps:remove(Gid, PMap#{Pid => P}),
        logs  = maps:update_with(Pid, fun(Log) -> [ NewLog | Log] end, [NewLog], LMap),
        trace = lists:delete(T, Trace)
      };
    {start, success, Bs, Es, Stk, Node} ->
      P = P0#proc{
            hist  = RestHist,
            stack = Stk,
            env   = Bs,
            exprs = Es
           },
      T = #trace{
             type = ?RULE_START,
             from = Pid,
             res  = succ,
             node = Node
            },
      Sys#sys{
        nodes = Nodes -- [Node],
        mail  = Mail,
        procs = PMap#{Pid => P},
        trace = lists:delete(T, Trace),
        logs  = maps:update_with(Pid, fun(Log) -> [{start, {succ, Node}} | Log] end, [], LMap)
       };
    {start, fail, Bs, Es, Stk, Node} ->
      P = P0#proc{
            hist  = RestHist,
            stack = Stk,
            env   = Bs,
            exprs = Es
           },
      T = #trace{
             type = ?RULE_START,
             from = Pid,
             res  = fail,
             node = Node
            },
      Sys#sys{
        mail  = Mail,
        procs = PMap#{Pid => P},
        trace = lists:delete(T, Trace),
        logs  = maps:update_with(Pid, fun(Log) -> [{start, {fail, Node}} | Log] end, [], LMap)
       };
    {send, Bs, Es, Stk, #message{dest = Dest, value = Val, uid = Uid} = Msg} ->
      {_Msg, OldMsgs} = cauder_mailbox:delete(Msg, Mail),
      P = P0#proc{
        hist  = RestHist,
        stack = Stk,
        env   = Bs,
        exprs = Es
      },
      T = #trace{
        type = ?RULE_SEND,
        from = Pid,
        to   = Dest,
        val  = Val,
        time = Uid
      },
      Entry1 = {send, Uid},
      Sys#sys{
        mail  = OldMsgs,
        procs = PMap#{Pid => P},
        logs  = maps:update_with(Pid, fun(Log) -> [Entry1 | Log] end, [Entry1], LMap),
        trace = lists:delete(T, Trace)
      };
    {rec, Bs, Es, Stk, M = #message{uid = Uid, value = Value, dest = Pid}, QPos} ->
      P = P0#proc{
        hist  = RestHist,
        stack = Stk,
        env   = Bs,
        exprs = Es
      },
      T = #trace{
        type = ?RULE_RECEIVE,
        from = Pid,
        val  = Value,
        time = Uid
      },
      Entry1 = {'receive', Uid},
      Sys#sys{
        mail  = cauder_mailbox:insert(M, QPos, Mail),
        procs = PMap#{Pid => P},
        logs  = maps:update_with(Pid, fun(Log) -> [Entry1 | Log] end, [Entry1], LMap),
        trace = lists:delete(T, Trace)
      }
  end.

>>>>>>> a34e65c1

%%------------------------------------------------------------------------------
%% @doc Returns the backwards evaluation options for the given System.

-spec options(System) -> Options when
    System :: cauder_types:system(),
    Options :: [cauder_types:option()].

options(#sys{procs = PMap} = Sys) ->
    maps:fold(
        fun(Pid, Proc, Opts) ->
            case process_option(Sys#sys{procs = maps:without([Pid], PMap)}, Proc) of
                ?NULL_OPT -> Opts;
                Opt -> [Opt | Opts]
            end
        end,
        [],
        PMap
    ).

%%%=============================================================================
%%% Internal functions
%%%=============================================================================

%%------------------------------------------------------------------------------
%% @doc Returns the evaluation option for the given Process, in the given
%% System.

-spec process_option(System, Process) -> Option when
    System :: cauder_types:system(),
    Process :: cauder_types:process(),
    Option :: cauder_types:option() | ?NULL_OPT.

process_option(_, #proc{hist = []}) ->
    ?NULL_OPT;
process_option(_, #proc{pid = Pid, hist = [{tau, _Bs, _Es, _Stk} | _]}) ->
    #opt{sem = ?MODULE, pid = Pid, rule = ?RULE_SEQ};
process_option(_, #proc{pid = Pid, hist = [{self, _Bs, _Es, _Stk} | _]}) ->
<<<<<<< HEAD
    #opt{sem = ?MODULE, pid = Pid, rule = ?RULE_SELF};
process_option(#sys{procs = PMap}, #proc{pid = Pid, hist = [{spawn, _Bs, _Es, _Stk, SpawnPid} | _]}) ->
    #proc{hist = Hist} = maps:get(SpawnPid, PMap),
    case Hist of
        [] -> #opt{sem = ?MODULE, pid = Pid, rule = ?RULE_SPAWN};
        _ -> ?NULL_OPT
    end;
=======
  #opt{sem = ?MODULE, pid = Pid, rule = ?RULE_SELF};
process_option(_, #proc{pid = Pid, hist = [{node, _Bs, _Es, _Stk} | _]}) ->
  #opt{sem = ?MODULE, pid = Pid, rule = ?RULE_NODE};
process_option(#sys{ nodes = SysNodes}, #proc{node = Node, pid = Pid, hist = [{nodes, _Bs, _Es, _Stk, Nodes} | _]}) ->
  ProcViewOfNodes = SysNodes -- [Node],
  case ProcViewOfNodes =:= Nodes of
    true -> #opt{sem = ?MODULE, pid = Pid, rule = ?RULE_NODES};
    false -> ?NULL_OPT
  end;
process_option(#sys{procs = PMap}, #proc{pid = Pid, hist = [{spawn, _Bs, _Es, _Stk, _Node,SpawnPid} | _]}) ->
  try maps:get(SpawnPid, PMap) of
    Proc ->
      #proc{hist = Hist} = Proc,
      case Hist of
        [] -> #opt{sem = ?MODULE, pid = Pid, rule = ?RULE_SPAWN};
        _ -> ?NULL_OPT
      end
  catch
    error:{badkey, _} -> #opt{sem = ?MODULE, pid = Pid, rule = ?RULE_SPAWN} % this case covers the scenario of a failed spawn
  end;
process_option(#sys{procs = PMap}, #proc{pid = Pid, hist = [{start, success, _Bs, _Es, _Stk, Node} | _]}) ->
  ProcWithFailedStart = cauder_utils:find_process_with_failed_start(PMap, Node),
  ProcOnNode = cauder_utils:find_process_on_node(PMap, Node),
  ProcWithRead = cauder_utils:find_process_with_read(PMap, Node),
  case {ProcWithFailedStart, ProcOnNode, ProcWithRead} of
    {false, false, false} -> #opt{sem = ?MODULE, pid = Pid, rule = ?RULE_START};
    _ -> ?NULL_OPT
  end;
process_option(_, #proc{pid = Pid, hist = [{start, fail, _Bs, _Es, _Stk, _Node} | _]}) ->
  #opt{sem = ?MODULE, pid = Pid, rule = ?RULE_START};
>>>>>>> a34e65c1
process_option(#sys{mail = Mail}, #proc{pid = Pid, hist = [{send, _Bs, _Es, _Stk, #message{uid = Uid}} | _]}) ->
    case cauder_mailbox:uid_member(Uid, Mail) of
        true -> #opt{sem = ?MODULE, pid = Pid, rule = ?RULE_SEND};
        false -> ?NULL_OPT
    end;
process_option(_, #proc{pid = Pid, hist = [{rec, _Bs, _Es, _Stk, _Msg, _QPos} | _]}) ->
    #opt{sem = ?MODULE, pid = Pid, rule = ?RULE_RECEIVE}.<|MERGE_RESOLUTION|>--- conflicted
+++ resolved
@@ -10,98 +10,21 @@
 
 -include("cauder.hrl").
 
+
 %%%=============================================================================
 %%% API
 %%%=============================================================================
+
 
 %%------------------------------------------------------------------------------
 %% @doc Performs a single backwards step in the process with the given Pid in
 %% the given System.
 
 -spec step(System, Pid) -> NewSystem when
-    System :: cauder_types:system(),
-    Pid :: cauder_types:proc_id(),
-    NewSystem :: cauder_types:system().
-
-<<<<<<< HEAD
-step(#sys{mail = Mail, logs = LMap, trace = Trace} = Sys, Pid) ->
-    {#proc{pid = Pid, hist = [Entry0 | RestHist]} = P0, PMap} = maps:take(Pid, Sys#sys.procs),
-
-    case Entry0 of
-        {Label, Bs, Es, Stk} when Label =:= tau orelse Label =:= self ->
-            P = P0#proc{
-                hist = RestHist,
-                stack = Stk,
-                env = Bs,
-                exprs = Es
-            },
-            Sys#sys{
-                mail = Mail,
-                procs = PMap#{Pid => P}
-            };
-        {spawn, Bs, Es, Stk, Gid} ->
-            P = P0#proc{
-                hist = RestHist,
-                stack = Stk,
-                env = Bs,
-                exprs = Es
-            },
-            T = #trace{
-                type = ?RULE_SPAWN,
-                from = Pid,
-                to = Gid
-            },
-            Entry1 = {spawn, Gid},
-            Sys#sys{
-                mail = Mail,
-                procs = maps:remove(Gid, PMap#{Pid => P}),
-                logs = maps:update_with(Pid, fun(Log) -> [Entry1 | Log] end, [Entry1], LMap),
-                trace = lists:delete(T, Trace)
-            };
-        {send, Bs, Es, Stk, #message{uid = Uid, value = Value, dest = Dest} = Msg} ->
-            {_, OldMail} = cauder_mailbox:delete(Msg, Mail),
-            P = P0#proc{
-                hist = RestHist,
-                stack = Stk,
-                env = Bs,
-                exprs = Es
-            },
-            T = #trace{
-                type = ?RULE_SEND,
-                from = Pid,
-                to = Dest,
-                val = Value,
-                time = Uid
-            },
-            Entry1 = {send, Uid},
-            Sys#sys{
-                mail = OldMail,
-                procs = PMap#{Pid => P},
-                logs = maps:update_with(Pid, fun(Log) -> [Entry1 | Log] end, [Entry1], LMap),
-                trace = lists:delete(T, Trace)
-            };
-        {rec, Bs, Es, Stk, M = #message{uid = Uid, value = Value, dest = Pid}, QPos} ->
-            P = P0#proc{
-                hist = RestHist,
-                stack = Stk,
-                env = Bs,
-                exprs = Es
-            },
-            T = #trace{
-                type = ?RULE_RECEIVE,
-                from = Pid,
-                val = Value,
-                time = Uid
-            },
-            Entry1 = {'receive', Uid},
-            Sys#sys{
-                mail = cauder_mailbox:insert(M, QPos, Mail),
-                procs = PMap#{Pid => P},
-                logs = maps:update_with(Pid, fun(Log) -> [Entry1 | Log] end, [Entry1], LMap),
-                trace = lists:delete(T, Trace)
-            }
-    end.
-=======
+  System :: cauder_types:system(),
+  Pid :: cauder_types:proc_id(),
+  NewSystem :: cauder_types:system().
+
 step(#sys{nodes = Nodes, mail = Mail, logs = LMap, trace = Trace} = Sys, Pid) ->
   {#proc{pid = Pid, hist = [Entry | RestHist]} = P0, PMap} = maps:take(Pid, Sys#sys.procs),
   case Entry of
@@ -234,54 +157,47 @@
       }
   end.
 
->>>>>>> a34e65c1
 
 %%------------------------------------------------------------------------------
 %% @doc Returns the backwards evaluation options for the given System.
 
 -spec options(System) -> Options when
-    System :: cauder_types:system(),
-    Options :: [cauder_types:option()].
+  System :: cauder_types:system(),
+  Options :: [cauder_types:option()].
 
 options(#sys{procs = PMap} = Sys) ->
-    maps:fold(
-        fun(Pid, Proc, Opts) ->
-            case process_option(Sys#sys{procs = maps:without([Pid], PMap)}, Proc) of
-                ?NULL_OPT -> Opts;
-                Opt -> [Opt | Opts]
-            end
-        end,
-        [],
-        PMap
-    ).
+  maps:fold(
+    fun
+      (Pid, Proc, Opts) ->
+        case process_option(Sys#sys{procs = maps:without([Pid], PMap)}, Proc) of
+          ?NULL_OPT -> Opts;
+          Opt -> [Opt | Opts]
+        end
+    end,
+    [],
+    PMap
+  ).
+
 
 %%%=============================================================================
 %%% Internal functions
 %%%=============================================================================
+
 
 %%------------------------------------------------------------------------------
 %% @doc Returns the evaluation option for the given Process, in the given
 %% System.
 
 -spec process_option(System, Process) -> Option when
-    System :: cauder_types:system(),
-    Process :: cauder_types:process(),
-    Option :: cauder_types:option() | ?NULL_OPT.
+  System :: cauder_types:system(),
+  Process :: cauder_types:process(),
+  Option :: cauder_types:option() | ?NULL_OPT.
 
 process_option(_, #proc{hist = []}) ->
-    ?NULL_OPT;
+  ?NULL_OPT;
 process_option(_, #proc{pid = Pid, hist = [{tau, _Bs, _Es, _Stk} | _]}) ->
-    #opt{sem = ?MODULE, pid = Pid, rule = ?RULE_SEQ};
+  #opt{sem = ?MODULE, pid = Pid, rule = ?RULE_SEQ};
 process_option(_, #proc{pid = Pid, hist = [{self, _Bs, _Es, _Stk} | _]}) ->
-<<<<<<< HEAD
-    #opt{sem = ?MODULE, pid = Pid, rule = ?RULE_SELF};
-process_option(#sys{procs = PMap}, #proc{pid = Pid, hist = [{spawn, _Bs, _Es, _Stk, SpawnPid} | _]}) ->
-    #proc{hist = Hist} = maps:get(SpawnPid, PMap),
-    case Hist of
-        [] -> #opt{sem = ?MODULE, pid = Pid, rule = ?RULE_SPAWN};
-        _ -> ?NULL_OPT
-    end;
-=======
   #opt{sem = ?MODULE, pid = Pid, rule = ?RULE_SELF};
 process_option(_, #proc{pid = Pid, hist = [{node, _Bs, _Es, _Stk} | _]}) ->
   #opt{sem = ?MODULE, pid = Pid, rule = ?RULE_NODE};
@@ -312,11 +228,10 @@
   end;
 process_option(_, #proc{pid = Pid, hist = [{start, fail, _Bs, _Es, _Stk, _Node} | _]}) ->
   #opt{sem = ?MODULE, pid = Pid, rule = ?RULE_START};
->>>>>>> a34e65c1
 process_option(#sys{mail = Mail}, #proc{pid = Pid, hist = [{send, _Bs, _Es, _Stk, #message{uid = Uid}} | _]}) ->
-    case cauder_mailbox:uid_member(Uid, Mail) of
-        true -> #opt{sem = ?MODULE, pid = Pid, rule = ?RULE_SEND};
-        false -> ?NULL_OPT
-    end;
+  case cauder_mailbox:uid_member(Uid, Mail) of
+    true -> #opt{sem = ?MODULE, pid = Pid, rule = ?RULE_SEND};
+    false -> ?NULL_OPT
+  end;
 process_option(_, #proc{pid = Pid, hist = [{rec, _Bs, _Es, _Stk, _Msg, _QPos} | _]}) ->
-    #opt{sem = ?MODULE, pid = Pid, rule = ?RULE_RECEIVE}.+  #opt{sem = ?MODULE, pid = Pid, rule = ?RULE_RECEIVE}.