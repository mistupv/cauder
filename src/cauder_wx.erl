--- conflicted
+++ resolved
@@ -576,18 +576,14 @@
 
   {noreply, refresh(State, State#wx_state{module = Module, system = System, task = undefined})};
 
-<<<<<<< HEAD
-handle_info({dbg, {fail, load, {compile_error, Errors}}}, #wx_state{task = load} = State) ->
+handle_info(?DBG_FAILURE(load, {compile_error, Errors}), #wx_state{task = load} = State) ->
   % TODO Show errors in a dialog
 
   cauder_wx_statusbar:load_fail(),
 
   {noreply, refresh(State, State#wx_state{task = undefined})};
 
-handle_info({dbg, {finish, start, Time, System}}, #wx_state{task = start} = State) ->
-=======
 handle_info(?DBG_SUCCESS(start, {}, Time, System), #wx_state{task = start} = State) ->
->>>>>>> aaf965d3
   cauder_wx_statusbar:init_finish(Time),
   {noreply, refresh(State, State#wx_state{system = System, task = undefined})};
 
