-module(cauder_wx).

-behaviour(wx_object).

%% API
-export([start/0, start_link/0, stop/1, wait_forever/1, find/2]).
-export([show_error/1]).

%% wx_object callbacks
-export([init/1, handle_event/2, handle_call/3, handle_cast/2, handle_info/2, terminate/2, code_change/3]).

-ignore_xref([start/0, stop/1]).

-define(SERVER, ?MODULE).

-define(MENU_EVENT(Id), #wx{id = Id, event = #wxCommand{type = command_menu_selected}}).
-define(MENU_EVENT(Id, CmdValue), #wx{id = Id, event = #wxCommand{type = command_menu_selected, commandInt = CmdValue}}).
-define(BUTTON_EVENT(Id), #wx{id = Id, event = #wxCommand{type = command_button_clicked}}).

-define(DBG_SUCCESS(Task, Time, System), {dbg, {success, Task, {}, Time, System}}).
-define(DBG_SUCCESS(Task, Value, Time, System), {dbg, {success, Task, Value, Time, System}}).
-define(DBG_CANCEL(Task, Value, Time, System), {dbg, {cancel, Task, Value, Time, System}}).
-define(DBG_SUSPEND(Task, Value, System), {dbg, {suspend, Task, Value, System}}).
-define(DBG_FAILURE(Task, Reason, Stacktrace), {dbg, {failure, Task, Reason, Stacktrace}}).

-include("cauder.hrl").
-include("cauder_wx.hrl").
-include_lib("wx/include/wx.hrl").

-type state() :: #wx_state{}.

-export_type([state/0]).

%%%=============================================================================
%%% API
%%%=============================================================================

%%------------------------------------------------------------------------------
%% @doc Starts the debugging server.

-spec start() -> {ok, Pid, Window} | {error, Reason} when
    Pid :: pid(),
    Window :: wxWindow:wxWindow(),
    Reason :: term().

start() ->
<<<<<<< HEAD
    case whereis(cauder) of
        undefined ->
            {error, {not_started, cauder}};
        _ ->
            case wx_object:start({local, ?SERVER}, ?MODULE, [], []) of
                {error, _} = Error -> Error;
                Window -> {ok, wx_object:get_pid(Window), Window}
            end
    end.
=======
  case whereis(cauder) of
    undefined ->
      {error, {not_started, cauder}};
    _ ->
      case wx_object:start({local, ?SERVER}, ?MODULE, [], []) of
        {error, _} = Error -> Error;
        Window ->
          {ok, wx_object:get_pid(Window), Window}
      end
  end.

>>>>>>> a34e65c1

%%------------------------------------------------------------------------------
%% @doc Starts the debugging server as part of a supervision tree.

-spec start_link() -> {ok, Pid, Window} | {error, Reason} when
    Pid :: pid(),
    Window :: wxWindow:wxWindow(),
    Reason :: term().

start_link() ->
    case whereis(cauder) of
        undefined ->
            {error, {not_started, cauder}};
        _ ->
            case wx_object:start_link({local, ?SERVER}, ?MODULE, [], []) of
                {error, _} = Error -> Error;
                Window -> {ok, wx_object:get_pid(Window), Window}
            end
    end.

%%------------------------------------------------------------------------------
%% @doc Stops the debugging server.

-spec stop(WxObject) -> ok when
    WxObject :: wxWindow:wxWindow().

stop(WxObject) -> wx_object:stop(WxObject).

%%------------------------------------------------------------------------------
%% @doc Waits until the UI is closed.

-spec wait_forever(WxObject) -> ok when
    WxObject :: wxWindow:wxWindow().

wait_forever(WxObject) ->
    catch wx_object:call(WxObject, noreply),
    ok.

%%------------------------------------------------------------------------------
%% @doc Find the first window with the given `Id' and casts it to the given
%% `Type'.

-spec find(Id, Type) -> Window when
    Id :: integer(),
    Type :: atom(),
    Window :: wx:wx_object().

find(Id, Type) -> wx:typeCast(wxWindow:findWindowById(Id), Type).

%%%=============================================================================

-spec show_error(Error) -> ok when
    Error :: any().

show_error(Error) ->
    wx:new(),
    Message = io_lib:format("There was an error: ~p", [Error]),
    Options = [{caption, "CauDer: Error"}, {style, ?wxICON_ERROR}],
    Dialog = wxMessageDialog:new(wx:null(), Message, Options),
    try
        wxMessageDialog:showModal(Dialog)
    after
        wxMessageDialog:destroy(Dialog),
        wx:destroy()
    end,
    ok.

%%%=============================================================================
%%% wx_object callbacks
%%%=============================================================================

%%------------------------------------------------------------------------------
%% @private

-spec init(Args) -> {WxObject, State} when
    Args :: term(),
    WxObject :: wxFrame:wxFrame(),
    State :: state().

init([]) ->
    ?GUI_DB = ets:new(?GUI_DB, [set, private, named_table]),

    wx:new(),

    Frame = wxFrame:new(wx:null(), ?FRAME, ?APP_NAME, [{size, ?FRAME_SIZE_INIT}]),

    MenuBar = cauder_wx_menu:create(Frame),
    Content = cauder_wx_areas:create(Frame),
    StatusBar = cauder_wx_statusbar:create(Frame),

    cauder:subscribe(),

    CodeCtrl = cauder_wx:find(?CODE_Code_Control, wxStyledTextCtrl),
    cauder_wx_code:update_buttons(CodeCtrl, MenuBar),

    % Subscribe to UI events

    wxEvtHandler:connect(Frame, close_window),
    wxEvtHandler:connect(Frame, command_button_clicked),
    wxEvtHandler:connect(Frame, command_menu_selected),
    wxEvtHandler:connect(Frame, command_text_updated),

    % Update menu bar

    Config = cauder_wx_config:load(),

    % Config#config.current_expression
    wxMenuBar:check(MenuBar, ?MENU_View_CurrentExpression, true),
    wxMenuBar:check(MenuBar, ?MENU_View_Bindings, Config#config.bindings),
    wxMenuBar:check(MenuBar, ?MENU_View_Stack, Config#config.stack),
    wxMenuBar:check(MenuBar, ?MENU_View_Log, Config#config.log),
    wxMenuBar:check(MenuBar, ?MENU_View_History, Config#config.history),
    wxMenuBar:check(MenuBar, ?MENU_View_Mailbox, Config#config.mailbox),

    case Config#config.bindings_mode of
        all -> wxMenuBar:check(MenuBar, ?MENU_View_AllBindings, true);
        relevant -> wxMenuBar:check(MenuBar, ?MENU_View_RelevantBindings, true)
    end,

    case Config#config.history_mode of
        full -> wxMenuBar:check(MenuBar, ?MENU_View_FullHistory, true);
        concurrent -> wxMenuBar:check(MenuBar, ?MENU_View_ConcurrentHistory, true)
    end,

    case Config#config.mailbox_mode of
        all -> wxMenuBar:check(MenuBar, ?MENU_View_AllMessages, true);
        process -> wxMenuBar:check(MenuBar, ?MENU_View_ProcessMessages, true)
    end,

    wxMenuBar:check(MenuBar, ?MENU_View_StatusBar, Config#config.status_bar),

    % Disable action

    wxChoice:disable(cauder_wx:find(?ACTION_Process, wxChoice)),
    wxPanel:disable(cauder_wx:find(?ACTION_Manual, wxPanel)),
    wxPanel:disable(cauder_wx:find(?ACTION_Automatic, wxPanel)),
    wxPanel:disable(cauder_wx:find(?ACTION_Replay, wxPanel)),
    wxPanel:disable(cauder_wx:find(?ACTION_Rollback, wxPanel)),

    % Show window

    wxFrame:show(Frame),
    wxFrame:raise(Frame),

    State = #wx_state{
        frame = Frame,
        menubar = MenuBar,
        content = Content,
        statusbar = StatusBar
    },

    {Frame, refresh(State, State#wx_state{config = Config})}.

%%------------------------------------------------------------------------------
%% @private

-spec handle_event(Event, State) -> {noreply, NewState} | {stop, normal, NewState} when
    Event :: wx(),
    State :: state(),
    NewState :: state().

handle_event(?MENU_EVENT(?MENU_File_Open), #wx_state{frame = Frame} = State) ->
    case stop_session(State) of
        true ->
            Message = "Select an Erlang file",
            Wildcard = "Erlang (*.erl)|*.erl|All files (*.*)|*.*",
            Dialog = wxFileDialog:new(Frame, [
                {message, Message},
                {wildCard, Wildcard},
                {style, ?wxFD_OPEN bor ?wxFD_FILE_MUST_EXIST}
            ]),
            case wxDialog:showModal(Dialog) of
                ?wxID_OK ->
                    File = wxFileDialog:getPath(Dialog),
                    {ok, System} = cauder:load_file(File),
                    cauder_wx_statusbar:load_start(filename:basename(File)),
                    wxDialog:destroy(Dialog),
                    {noreply, refresh(State, State#wx_state{system = System, task = load})};
                _Other ->
                    wxDialog:destroy(Dialog),
                    {noreply, State}
            end;
        false ->
            {noreply, State}
    end;
handle_event(?MENU_EVENT(?MENU_File_Exit), State) ->
    %% TODO Add confirmation dialog?
    stop_cauder(State);
handle_event(?MENU_EVENT(?MENU_View_ZoomIn), #wx_state{menubar = Menubar} = State) ->
    CodeArea = cauder_wx:find(?CODE_Code_Control, wxStyledTextCtrl),
    cauder_wx_code:zoom_in(CodeArea),
    cauder_wx_code:update_margin(CodeArea),
    cauder_wx_code:update_buttons(CodeArea, Menubar),
    {noreply, State};
handle_event(?MENU_EVENT(?MENU_View_ZoomOut), #wx_state{menubar = Menubar} = State) ->
    CodeArea = cauder_wx:find(?CODE_Code_Control, wxStyledTextCtrl),
    cauder_wx_code:zoom_out(CodeArea),
    cauder_wx_code:update_margin(CodeArea),
    cauder_wx_code:update_buttons(CodeArea, Menubar),
    {noreply, State};
handle_event(?MENU_EVENT(?MENU_View_Zoom100), #wx_state{menubar = Menubar} = State) ->
    CodeArea = cauder_wx:find(?CODE_Code_Control, wxStyledTextCtrl),
    cauder_wx_code:zoom_reset(CodeArea),
    cauder_wx_code:update_margin(CodeArea),
    cauder_wx_code:update_buttons(CodeArea, Menubar),
    {noreply, State};
handle_event(?MENU_EVENT(Item, Check), #wx_state{config = Config} = State) when ?Is_Visibility_Item(Item) ->
    Show = Check =:= 1,
    NewConfig =
        case Item of
            ?MENU_View_Bindings -> Config#config{bindings = Show};
            ?MENU_View_Stack -> Config#config{stack = Show};
            ?MENU_View_Log -> Config#config{log = Show};
            ?MENU_View_History -> Config#config{history = Show};
            ?MENU_View_Mailbox -> Config#config{mailbox = Show}
        end,
    cauder_wx_config:save(NewConfig),
    {noreply, refresh(State, State#wx_state{config = NewConfig})};
handle_event(?MENU_EVENT(Item), #wx_state{config = Config} = State) when ?Is_Bindings_Mode(Item) ->
    NewConfig =
        case Item of
            ?MENU_View_AllBindings -> Config#config{bindings_mode = all};
            ?MENU_View_RelevantBindings -> Config#config{bindings_mode = relevant}
        end,
    cauder_wx_config:save(NewConfig),
    {noreply, refresh(State, State#wx_state{config = NewConfig})};
handle_event(?MENU_EVENT(Item), #wx_state{config = Config} = State) when ?Is_History_Mode(Item) ->
    NewConfig =
        case Item of
            ?MENU_View_FullHistory -> Config#config{history_mode = full};
            ?MENU_View_ConcurrentHistory -> Config#config{history_mode = concurrent}
        end,
    cauder_wx_config:save(NewConfig),
    {noreply, refresh(State, State#wx_state{config = NewConfig})};
handle_event(?MENU_EVENT(Item), #wx_state{config = Config} = State) when ?Is_Message_Mode(Item) ->
    NewConfig =
        case Item of
            ?MENU_View_AllMessages -> Config#config{mailbox_mode = all};
            ?MENU_View_ProcessMessages -> Config#config{mailbox_mode = process}
        end,
    cauder_wx_config:save(NewConfig),
    {noreply, refresh(State, State#wx_state{config = NewConfig})};
handle_event(?MENU_EVENT(?MENU_View_StatusBar, Check), #wx_state{config = Config} = State) ->
    Show = Check =:= 1,
    NewConfig = Config#config{status_bar = Show},
    cauder_wx_config:save(NewConfig),
    {noreply, refresh(State, State#wx_state{config = NewConfig})};
%%%=============================================================================

handle_event(?MENU_EVENT(?MENU_Run_Start), State) ->
    case start_session(State) of
        true ->
            {noreply, refresh(State, State#wx_state{task = start})};
        false ->
            {noreply, State}
    end;
handle_event(?MENU_EVENT(?MENU_Run_Stop), State) ->
    case stop_session(State) of
        true ->
            {noreply, refresh(State, State#wx_state{system = cauder:get_system()})};
        false ->
            {noreply, State}
    end;
%%%=============================================================================

handle_event(?MENU_EVENT(?MENU_Help_ViewHelp), State) ->
    wx_misc:launchDefaultBrowser(?APP_URL),
    {noreply, State};
handle_event(?MENU_EVENT(?MENU_Help_About), #wx_state{frame = Frame} = State) ->
    cauder_wx_dialog:about(Frame),
    {noreply, State};
%%%=============================================================================

handle_event(
    #wx{id = ?CODE_Code_Control, event = #wxStyledText{type = stc_zoom}},
    #wx_state{menubar = Menubar} = State
) ->
    CodeArea = cauder_wx:find(?CODE_Code_Control, wxStyledTextCtrl),
    cauder_wx_code:update_margin(CodeArea),
    cauder_wx_code:update_buttons(CodeArea, Menubar),
    {noreply, State};
%%%=============================================================================

handle_event(#wx{id = ?ACTION_Process, event = #wxCommand{type = command_choice_selected}}, State) ->
    {noreply, refresh(State, State)};
%%%=============================================================================

handle_event(?BUTTON_EVENT(Button), #wx_state{pid = Pid} = State) when
    ?Is_Step_Button(Button) andalso Pid =/= undefined
->
    Sem = button_to_semantics(Button),
    Spinner = cauder_wx:find(?ACTION_Manual_Steps, wxSpinCtrl),
    Steps = wxSpinCtrl:getValue(Spinner),
    Choice = cauder_wx:find(?ACTION_Manual_Scheduler, wxChoice),
    Scheduler = wxChoice:getClientData(Choice, wxChoice:getSelection(Choice)),
    {ok, System} = cauder:step(Sem, Pid, Steps, Scheduler),
    cauder_wx_statusbar:step_start(Sem),
    {noreply, refresh(State, State#wx_state{system = System, task = step})};
%%%=============================================================================

handle_event(?BUTTON_EVENT(Button), State) when ?Is_Automatic_Button(Button) ->
    Sem = button_to_semantics(Button),
    Spinner = cauder_wx:find(?ACTION_Automatic_Steps, wxSpinCtrl),
    Steps = wxSpinCtrl:getValue(Spinner),
    Choice = cauder_wx:find(?ACTION_Automatic_Scheduler, wxChoice),
    Scheduler = wxChoice:getClientData(Choice, wxChoice:getSelection(Choice)),
    {ok, System} = cauder:step_multiple(Sem, Steps, Scheduler),
    cauder_wx_statusbar:step_start(Sem),
    {noreply, refresh(State, State#wx_state{system = System, task = step_multiple})};
%%%=============================================================================

handle_event(?BUTTON_EVENT(?ACTION_Replay_Steps_Button), #wx_state{pid = Pid} = State) when Pid =/= undefined ->
    Spinner = cauder_wx:find(?ACTION_Replay_Steps, wxSpinCtrl),
    Steps = wxSpinCtrl:getValue(Spinner),
    {ok, System} = cauder:replay_steps(Pid, Steps),
    cauder_wx_statusbar:replay_steps_start(),
    {noreply, refresh(State, State#wx_state{system = System, task = replay_steps})};
handle_event(?BUTTON_EVENT(?ACTION_Replay_Spawn_Button), State) ->
<<<<<<< HEAD
    Choice = cauder_wx:find(?ACTION_Replay_Spawn, wxChoice),
    Idx = wxChoice:getSelection(Choice),
    Pid = wxChoice:getClientData(Choice, Idx),
    {ok, System} = cauder:replay_spawn(Pid),
    cauder_wx_statusbar:replay_spawn_start(Pid),
    {noreply, refresh(State, State#wx_state{system = System, task = replay_spawn})};
=======
  Choice = cauder_wx:find(?ACTION_Replay_Spawn, wxChoice),
  Idx = wxChoice:getSelection(Choice),
  Pid = wxChoice:getClientData(Choice, Idx),
  {ok, System} = cauder:replay_spawn(Pid),
  cauder_wx_statusbar:replay_spawn_start(Pid),
  {noreply, refresh(State, State#wx_state{system = System, task = replay_spawn})};

handle_event(?BUTTON_EVENT(?ACTION_Replay_Start_Button), State) ->
  io:format("Ciao~n"),
  Choice = cauder_wx:find(?ACTION_Replay_Start, wxChoice),
  Idx = wxChoice:getSelection(Choice),
  Node = wxChoice:getClientData(Choice, Idx),
  {ok, System} = cauder:replay_start(Node),
  cauder_wx_statusbar:replay_start_start(Node),
  {noreply, refresh(State, State#wx_state{system = System, task = replay_start})};

>>>>>>> a34e65c1
handle_event(?BUTTON_EVENT(?ACTION_Replay_Send_Button), State) ->
    Choice = cauder_wx:find(?ACTION_Replay_Send, wxChoice),
    Idx = wxChoice:getSelection(Choice),
    Uid = wxChoice:getClientData(Choice, Idx),
    {ok, System} = cauder:replay_send(Uid),
    cauder_wx_statusbar:replay_send_start(Uid),
    {noreply, refresh(State, State#wx_state{system = System, task = replay_send})};
handle_event(?BUTTON_EVENT(?ACTION_Replay_Receive_Button), State) ->
    Choice = cauder_wx:find(?ACTION_Replay_Receive, wxChoice),
    Idx = wxChoice:getSelection(Choice),
    Uid = wxChoice:getClientData(Choice, Idx),
    {ok, System} = cauder:replay_receive(Uid),
    cauder_wx_statusbar:replay_receive_start(Uid),
    {noreply, refresh(State, State#wx_state{system = System, task = replay_receive})};
handle_event(?BUTTON_EVENT(?ACTION_Replay_FullLog_Button), State) ->
    {ok, System} = cauder:replay_full_log(),
    cauder_wx_statusbar:replay_full_log_start(),
    {noreply, refresh(State, State#wx_state{system = System, task = replay_full_log})};
%%%=============================================================================

handle_event(?BUTTON_EVENT(?ACTION_Rollback_Steps_Button), #wx_state{pid = Pid} = State) when Pid =/= undefined ->
    Spinner = cauder_wx:find(?ACTION_Rollback_Steps, wxSpinCtrl),
    Steps = wxSpinCtrl:getValue(Spinner),
    {ok, System} = cauder:rollback_steps(Pid, Steps),
    cauder_wx_statusbar:rollback_steps_start(),
    {noreply, refresh(State, State#wx_state{system = System, task = rollback_steps})};
handle_event(?BUTTON_EVENT(?ACTION_Rollback_Spawn_Button), State) ->
<<<<<<< HEAD
    Choice = cauder_wx:find(?ACTION_Rollback_Spawn, wxChoice),
    Idx = wxChoice:getSelection(Choice),
    Pid = wxChoice:getClientData(Choice, Idx),
    {ok, System} = cauder:rollback_spawn(Pid),
    cauder_wx_statusbar:rollback_spawn_start(Pid),
    {noreply, refresh(State, State#wx_state{system = System, task = rollback_spawn})};
=======
  Choice = cauder_wx:find(?ACTION_Rollback_Spawn, wxChoice),
  Idx = wxChoice:getSelection(Choice),
  Pid = wxChoice:getClientData(Choice, Idx),
  {ok, System} = cauder:rollback_spawn(Pid),
  cauder_wx_statusbar:rollback_spawn_start(Pid),
  {noreply, refresh(State, State#wx_state{system = System, task = rollback_spawn})};

handle_event(?BUTTON_EVENT(?ACTION_Rollback_Start_Button), State) ->
  Choice = cauder_wx:find(?ACTION_Rollback_Start, wxChoice),
  Idx = wxChoice:getSelection(Choice),
  Node = wxChoice:getClientData(Choice, Idx),
  {ok, System} = cauder:rollback_start(Node),
  cauder_wx_statusbar:rollback_start_begin(Node),
  {noreply, refresh(State, State#wx_state{system = System, task = rollback_start})};

>>>>>>> a34e65c1
handle_event(?BUTTON_EVENT(?ACTION_Rollback_Send_Button), State) ->
    Choice = cauder_wx:find(?ACTION_Rollback_Send, wxChoice),
    Idx = wxChoice:getSelection(Choice),
    Uid = wxChoice:getClientData(Choice, Idx),
    {ok, System} = cauder:rollback_send(Uid),
    cauder_wx_statusbar:rollback_send_start(Uid),
    {noreply, refresh(State, State#wx_state{system = System, task = rollback_send})};
handle_event(?BUTTON_EVENT(?ACTION_Rollback_Receive_Button), State) ->
    Choice = cauder_wx:find(?ACTION_Rollback_Receive, wxChoice),
    Idx = wxChoice:getSelection(Choice),
    Uid = wxChoice:getClientData(Choice, Idx),
    {ok, System} = cauder:rollback_receive(Uid),
    cauder_wx_statusbar:rollback_receive_start(Uid),
    {noreply, refresh(State, State#wx_state{system = System, task = rollback_receive})};
handle_event(?BUTTON_EVENT(?ACTION_Rollback_Variable_Button), State) ->
    TextCtrl = cauder_wx:find(?ACTION_Rollback_Variable, wxTextCtrl),
    case list_to_atom(wxTextCtrl:getValue(TextCtrl)) of
        '' ->
            cauder_wx_statusbar:rollback_variable_fail(),
            {noreply, State};
        Name ->
            {ok, System} = cauder:rollback_variable(Name),
            cauder_wx_statusbar:rollback_variable_start(Name),
            {noreply, refresh(State, State#wx_state{system = System, task = rollback_variable})}
    end;
%%%=============================================================================

handle_event(
    #wx{id = ?PROCESS_Bindings_Control, event = #wxList{type = command_list_item_activated, itemIndex = Idx}},
    #wx_state{frame = Frame, system = #sys{procs = PMap}, pid = Pid} = State
) ->
    #proc{env = Bs} = maps:get(Pid, PMap),
    IdxToKey = ets:lookup_element(?GUI_DB, ?BINDINGS_IDX_TO_KEY, 2),
    Key = maps:get(Idx, IdxToKey),
    Value = maps:get(Key, Bs),
    case cauder_wx_dialog:edit_binding(Frame, {Key, Value}) of
        {Key, NewValue} -> ok = cauder:set_binding(Pid, {Key, NewValue});
        cancel -> ok
    end,
    {noreply, refresh(State, State#wx_state{system = cauder:get_system()})};
%%%=============================================================================

%%handle_event(#wx{id = ?ACTION_Automatic_Steps, event = #wxCommand{type = command_text_updated}}, State) ->
%%  {noreply, refresh(State)};

handle_event(#wx{event = #wxCommand{type = command_text_updated}}, State) ->
    {noreply, State};
handle_event(#wx{event = #wxStyledText{type = stc_updateui}}, #wx_state{position = OldPosition} = State) ->
    CodeControl = find(?CODE_Code_Control, wxStyledTextCtrl),
    case wxStyledTextCtrl:getCurrentPos(CodeControl) of
        OldPosition ->
            {noreply, State};
        NewPosition ->
            Line = wxStyledTextCtrl:lineFromPosition(CodeControl, NewPosition),
            Column = NewPosition - wxStyledTextCtrl:positionFromLine(CodeControl, Line),
            cauder_wx_statusbar:update_position(Line + 1, Column + 1),
            {noreply, State#wx_state{position = NewPosition}}
    end;
%%%=============================================================================

handle_event(#wx{event = #wxDropFiles{files = Files}}, #wx_state{frame = Frame} = State) ->
    case cauder_wx_dialog:drop_files(Frame, Files) of
        {ok, File} ->
            case stop_session(State) of
                true ->
                    {ok, System} = cauder:load_file(File),
                    cauder_wx_statusbar:load_start(filename:basename(File)),
                    {noreply, refresh(State, State#wx_state{system = System, task = load})};
                false ->
                    {noreply, State}
            end;
        false ->
            {noreply, State}
    end;
%%%=============================================================================

handle_event(#wx{event = #wxClose{}}, State) ->
    %% TODO Add confirmation dialog?
    stop_cauder(State);
%%%=============================================================================

handle_event(Event, State) ->
    io:format("[~p:~p] Unhandled Event:~n~p~n", [?MODULE, ?LINE, Event]),
    {noreply, State}.

%%------------------------------------------------------------------------------
%% @private

-spec handle_call(Request, From, State) -> {reply, Reply, NewState} | {noreply, NewState} when
    Request :: term(),
    From :: {pid(), term()},
    State :: state(),
    Reply :: term(),
    NewState :: state().

handle_call(noreply, _From, State) ->
    {noreply, State};
handle_call(Request, _From, State) ->
    io:format("[~p:~p] Unhandled Call:~n~p~n", [?MODULE, ?LINE, Request]),
    {reply, ok, State}.

%%------------------------------------------------------------------------------
%% @private

-spec handle_cast(Request, State) -> {noreply, NewState} when
    Request :: any(),
    State :: state(),
    NewState :: state().

handle_cast(Request, State) ->
    io:format("[~p:~p] Unhandled Cast:~n~p~n", [?MODULE, ?LINE, Request]),
    {noreply, State}.

%%------------------------------------------------------------------------------
%% @private

-spec handle_info(Info, State) -> {noreply, NewState} when
    Info :: any(),
    State :: state(),
    NewState :: state().

handle_info(?DBG_SUCCESS(load, {File, Module}, Time, System), #wx_state{task = load} = State) ->
    {ok, Src, _} = erl_prim_loader:get_file(File),

    CodeCtrl = cauder_wx:find(?CODE_Code_Control, wxStyledTextCtrl),
    cauder_wx_code:load_code(CodeCtrl, <<Src/binary, 0:8>>),

    cauder_wx_statusbar:load_finish(Module, Time),

    {noreply, refresh(State, State#wx_state{module = Module, system = System, task = undefined})};
handle_info(?DBG_FAILURE(load, {compile_error, _Errors}, _Stacktrace), #wx_state{task = load} = State) ->
    % TODO Show errors in a dialog

    cauder_wx_statusbar:load_fail(),

    {noreply, refresh(State, State#wx_state{task = undefined})};
handle_info(?DBG_SUCCESS(start, {}, Time, System), #wx_state{task = start} = State) ->
    cauder_wx_statusbar:init_finish(Time),
    {noreply, refresh(State, State#wx_state{system = System, task = undefined})};
%%%=============================================================================

handle_info(?DBG_SUCCESS(step, {Sem, Steps}, Time, System), #wx_state{task = step} = State) ->
    cauder_wx_statusbar:step_finish(Sem, Steps, Time),
    {noreply, refresh(State, State#wx_state{system = System, task = undefined})};
handle_info(?DBG_CANCEL(step, {Sem, Steps}, Time, System), #wx_state{task = step} = State) ->
    cauder_wx_statusbar:step_finish(Sem, Steps, Time),
    {noreply, refresh(State, State#wx_state{system = System, task = undefined})};
handle_info(?DBG_SUSPEND(step, {Receiver, Messages}, System), #wx_state{frame = Frame, task = step} = State) ->
    case cauder_wx_dialog:choose_message(Frame, {Receiver, Messages}) of
        {ok, MessageId} -> cauder:resume(MessageId);
        cancel -> cauder:cancel()
    end,
    {noreply, refresh(State, State#wx_state{system = System})};
handle_info(?DBG_SUCCESS(step_multiple, {Sem, Steps}, Time, System), #wx_state{task = step_multiple} = State) ->
    cauder_wx_statusbar:step_multiple_finish(Sem, Steps, Time),
    {noreply, refresh(State, State#wx_state{system = System, task = undefined})};
%%%=============================================================================

handle_info(?DBG_SUCCESS(replay_steps, Steps, Time, System), #wx_state{task = replay_steps} = State) ->
    cauder_wx_statusbar:replay_steps_finish(Steps, Time),
    {noreply, refresh(State, State#wx_state{system = System, task = undefined})};
handle_info(?DBG_SUCCESS(replay_spawn, Pid, Time, System), #wx_state{task = replay_spawn} = State) ->
<<<<<<< HEAD
    cauder_wx_statusbar:replay_spawn_finish(Pid, Time),
    {noreply, refresh(State, State#wx_state{system = System, task = undefined})};
handle_info(?DBG_FAILURE(replay_spawn, no_replay, _Stacktrace), #wx_state{task = replay_spawn} = State) ->
    cauder_wx_statusbar:replay_spawn_fail(),
    {noreply, refresh(State, State#wx_state{task = undefined})};
=======
  cauder_wx_statusbar:replay_spawn_finish(Pid, Time),
  {noreply, refresh(State, State#wx_state{system = System, task = undefined})};

handle_info(?DBG_SUCCESS(replay_start, Node, Time, System), #wx_state{task = replay_start} = State) ->
  cauder_wx_statusbar:replay_start_finish(Node, Time),
  {noreply, refresh(State, State#wx_state{system = System, task = undefined})};

handle_info(?DBG_FAILURE(replay_spawn, no_replay, _Stacktrace), #wx_state{task = replay_spawn} = State) ->
  cauder_wx_statusbar:replay_spawn_fail(),
  {noreply, refresh(State, State#wx_state{task = undefined})};

>>>>>>> a34e65c1
handle_info(?DBG_SUCCESS(replay_send, Uid, Time, System), #wx_state{task = replay_send} = State) ->
    cauder_wx_statusbar:replay_send_finish(Uid, Time),
    {noreply, refresh(State, State#wx_state{system = System, task = undefined})};
handle_info(?DBG_FAILURE(replay_send, no_replay, _Stacktrace), #wx_state{task = replay_send} = State) ->
    cauder_wx_statusbar:replay_send_fail(),
    {noreply, refresh(State, State#wx_state{task = undefined})};
handle_info(?DBG_SUCCESS(replay_receive, Uid, Time, System), #wx_state{task = replay_receive} = State) ->
    cauder_wx_statusbar:replay_receive_finish(Uid, Time),
    {noreply, refresh(State, State#wx_state{system = System, task = undefined})};
handle_info(?DBG_FAILURE(replay_receive, no_replay, _Stacktrace), #wx_state{task = replay_receive} = State) ->
    cauder_wx_statusbar:replay_receive_fail(),
    {noreply, refresh(State, State#wx_state{task = undefined})};
handle_info(?DBG_SUCCESS(replay_full_log, Time, System), #wx_state{task = replay_full_log} = State) ->
    cauder_wx_statusbar:replay_full_log_finish(Time),
    {noreply, refresh(State, State#wx_state{system = System, task = undefined})};
%%%=============================================================================

handle_info(?DBG_SUCCESS(rollback_steps, Steps, Time, System), #wx_state{task = rollback_steps} = State) ->
<<<<<<< HEAD
    cauder_wx_statusbar:rollback_steps_finish(Steps, Time),
    {noreply, refresh(State, State#wx_state{system = System, task = undefined})};
=======
  cauder_wx_statusbar:rollback_steps_finish(Steps, Time),
  {noreply, refresh(State, State#wx_state{system = System, task = undefined})};

handle_info(?DBG_SUCCESS(rollback_start, Node, Time, System), #wx_state{task = rollback_start} = State) ->
  cauder_wx_statusbar:rollback_start_finish(Node, Time),
  {noreply, refresh(State, State#wx_state{system = System, task = undefined})};

handle_info({dbg, {fail, rollback_start, no_rollback}}, #wx_state{task = rollback_start} = State) ->
  cauder_wx_statusbar:rollback_start_fail(),
  {noreply, refresh(State, State#wx_state{task = undefined})};


>>>>>>> a34e65c1
handle_info(?DBG_SUCCESS(rollback_spawn, Pid, Time, System), #wx_state{task = rollback_spawn} = State) ->
    cauder_wx_statusbar:rollback_spawn_finish(Pid, Time),
    {noreply, refresh(State, State#wx_state{system = System, task = undefined})};
handle_info(?DBG_FAILURE(rollback_spawn, no_rollback, _Stacktrace), #wx_state{task = rollback_spawn} = State) ->
    cauder_wx_statusbar:rollback_spawn_fail(),
    {noreply, refresh(State, State#wx_state{task = undefined})};
handle_info(?DBG_SUCCESS(rollback_send, Uid, Time, System), #wx_state{task = rollback_send} = State) ->
    cauder_wx_statusbar:rollback_send_finish(Uid, Time),
    {noreply, refresh(State, State#wx_state{system = System, task = undefined})};
handle_info(?DBG_FAILURE(rollback_send, no_rollback, _Stacktrace), #wx_state{task = rollback_send} = State) ->
    cauder_wx_statusbar:rollback_send_fail(),
    {noreply, refresh(State, State#wx_state{task = undefined})};
handle_info(?DBG_SUCCESS(rollback_receive, Uid, Time, System), #wx_state{task = rollback_receive} = State) ->
    cauder_wx_statusbar:rollback_receive_finish(Uid, Time),
    {noreply, refresh(State, State#wx_state{system = System, task = undefined})};
handle_info(?DBG_FAILURE(rollback_receive, no_rollback, _Stacktrace), #wx_state{task = rollback_receive} = State) ->
    cauder_wx_statusbar:rollback_receive_fail(),
    {noreply, refresh(State, State#wx_state{task = undefined})};
handle_info(?DBG_SUCCESS(rollback_variable, Name, Time, System), #wx_state{task = rollback_variable} = State) ->
    cauder_wx_statusbar:rollback_variable_finish(Name, Time),
    {noreply, refresh(State, State#wx_state{system = System, task = undefined})};
handle_info(?DBG_FAILURE(rollback_variable, no_rollback, _Stacktrace), #wx_state{task = rollback_variable} = State) ->
    cauder_wx_statusbar:rollback_variable_fail(),
    {noreply, refresh(State, State#wx_state{task = undefined})};
%%%=============================================================================

% TODO Handle failed tasks when the user did not start the task.
% i.e.: given {failure, Task1, _} and #wx_state{task = Task2} then Task1 != Task2

handle_info(Info, State) ->
    io:format("[~p:~p] Unhandled Info:~n~p~n", [?MODULE, ?LINE, Info]),
    {noreply, State}.

%%------------------------------------------------------------------------------
%% @private

-spec terminate(Reason, State) -> ok when
    Reason :: any(),
    State :: state().

terminate(_Reason, #wx_state{frame = Frame}) ->
    wxFrame:destroy(Frame),
    wx:destroy(),
    cauder:stop(),
    ok.

%%------------------------------------------------------------------------------
%% @private

-spec code_change(OldVsn, State, Extra) -> {ok, NewState} when
    OldVsn :: (term() | {down, term()}),
    State :: state(),
    Extra :: term(),
    NewState :: state().

code_change(_OldVsn, State, _Extra) -> {ok, State}.

%%%=============================================================================
%%% Internal functions
%%%=============================================================================

%%--------------------------------------------------------------------
%% @doc Starts a new debugging session.

-spec start_session(State) -> IsStarting when
    State :: state(),
    IsStarting :: boolean().

start_session(#wx_state{module = Module}) ->
<<<<<<< HEAD
    Frame = cauder_wx:find(?FRAME, wxFrame),
    EntryPoints = cauder:get_entry_points(Module),
    case cauder_wx_dialog:start_session(Frame, EntryPoints) of
        {manual, {Mod, Fun, Args}} ->
            ok = cauder:init_system(Mod, Fun, Args),
            cauder_wx_statusbar:init_start(),
            true;
        {replay, Path} ->
            ok = cauder:init_system(Path),
            cauder_wx_statusbar:init_start(),
            true;
        false ->
            false
    end.
=======
  Frame = cauder_wx:find(?FRAME, wxFrame),
  EntryPoints = cauder:get_entry_points(Module),
  case cauder_wx_dialog:start_session(Frame, EntryPoints) of
    {manual, {Mod, Fun, Node, Args}} ->
      ok = cauder:init_system(Mod, Fun, Node, Args),
      cauder_wx_statusbar:init_start(),
      true;
    {replay, Path} ->
      ok = cauder:init_system(Path),
      cauder_wx_statusbar:init_start(),
      true;
    false -> false
  end.

>>>>>>> a34e65c1

%%--------------------------------------------------------------------
%% @doc Stops the current debugging session.

-spec stop_session(State) -> Stopped when
    State :: state(),
    Stopped :: boolean().

stop_session(#wx_state{system = undefined}) ->
    true;
stop_session(_State) ->
    Frame = cauder_wx:find(?FRAME, wxFrame),
    case cauder_wx_dialog:stop_session(Frame) of
        true ->
            {ok, _} = cauder:stop_system(),
            cauder_wx_statusbar:stop_finish(),
            true;
        false ->
            false
    end.

%%--------------------------------------------------------------------
%% @doc Updates the UI to show changes in the state.
%% The first argument is the `OldState' without updating any value, and the
%% second one is the `NewState' with the updated values.
%%
%% For example, if we wanted to update a field named `my_field' with the value
%% `new_value', we would call this function like follows:
%%
%% ```refresh(State, State#wx_state{my_field = new_value})'''
%%
%% This allows to improve UI updates by skipping unchanged data.
%%
%% NOTE: explicit updates the `pid' field are not necessary as it is
%% automatically updated by this function.
%%
%% @see refresh/2

-spec refresh(OldState, NewState) -> State when
    OldState :: state(),
    NewState :: state(),
    State :: state().

refresh(OldState, NewState) ->
    cauder_wx_actions:update_process(OldState, NewState),

    State = NewState#wx_state{pid = cauder_wx_actions:selected_pid()},

    cauder_wx_menu:update(OldState, State),
    cauder_wx_statusbar:update(OldState, State),

    cauder_wx_code:update(OldState, State),
    cauder_wx_actions:update(OldState, State),
    cauder_wx_process:update(OldState, State),
    cauder_wx_system:update(OldState, State),

    State.

%%%=============================================================================

-spec button_to_semantics(ButtonId) -> Semantics when
    ButtonId ::
        ?ACTION_Manual_Forward_Button
        | ?ACTION_Manual_Backward_Button
        | ?ACTION_Automatic_Forward_Button
        | ?ACTION_Automatic_Backward_Button,
    Semantics :: ?FWD_SEM | ?BWD_SEM.

button_to_semantics(?ACTION_Manual_Forward_Button) -> ?FWD_SEM;
button_to_semantics(?ACTION_Manual_Backward_Button) -> ?BWD_SEM;
button_to_semantics(?ACTION_Automatic_Forward_Button) -> ?FWD_SEM;
button_to_semantics(?ACTION_Automatic_Backward_Button) -> ?BWD_SEM.

%%%=============================================================================

%%--------------------------------------------------------------------
%% @doc Stops CauDEr in a proper way.

-spec stop_cauder(State) -> {stop, normal, NewState} | {noreply, NewState} when
    State :: state(),
    NewState :: state().

stop_cauder(State) ->
    case stop_mode() of
        normal ->
            {stop, normal, State};
        init ->
            init:stop(),
            {noreply, State};
        {application, Name} ->
            application:stop(Name),
            {noreply, State}
    end.

%%--------------------------------------------------------------------
%% @doc Decider the proper way to stop CauDEr.

-spec stop_mode() -> normal | init | {application, atom()}.

stop_mode() ->
    case application:get_application() of
        undefined ->
            normal;
        {ok, App} ->
            Started = proplists:get_value(started, application:info(), []),
            case proplists:get_value(App, Started) of
                undefined -> normal;
                permanent -> init;
                _ -> {application, App}
            end
    end.<|MERGE_RESOLUTION|>--- conflicted
+++ resolved
@@ -8,8 +8,6 @@
 
 %% wx_object callbacks
 -export([init/1, handle_event/2, handle_call/3, handle_cast/2, handle_info/2, terminate/2, code_change/3]).
-
--ignore_xref([start/0, stop/1]).
 
 -define(SERVER, ?MODULE).
 
@@ -31,30 +29,21 @@
 
 -export_type([state/0]).
 
+
 %%%=============================================================================
 %%% API
 %%%=============================================================================
 
+
 %%------------------------------------------------------------------------------
 %% @doc Starts the debugging server.
 
 -spec start() -> {ok, Pid, Window} | {error, Reason} when
-    Pid :: pid(),
-    Window :: wxWindow:wxWindow(),
-    Reason :: term().
+  Pid :: pid(),
+  Window :: wxWindow:wxWindow(),
+  Reason :: term().
 
 start() ->
-<<<<<<< HEAD
-    case whereis(cauder) of
-        undefined ->
-            {error, {not_started, cauder}};
-        _ ->
-            case wx_object:start({local, ?SERVER}, ?MODULE, [], []) of
-                {error, _} = Error -> Error;
-                Window -> {ok, wx_object:get_pid(Window), Window}
-            end
-    end.
-=======
   case whereis(cauder) of
     undefined ->
       {error, {not_started, cauder}};
@@ -66,333 +55,343 @@
       end
   end.
 
->>>>>>> a34e65c1
 
 %%------------------------------------------------------------------------------
 %% @doc Starts the debugging server as part of a supervision tree.
 
 -spec start_link() -> {ok, Pid, Window} | {error, Reason} when
-    Pid :: pid(),
-    Window :: wxWindow:wxWindow(),
-    Reason :: term().
+  Pid :: pid(),
+  Window :: wxWindow:wxWindow(),
+  Reason :: term().
 
 start_link() ->
-    case whereis(cauder) of
-        undefined ->
-            {error, {not_started, cauder}};
-        _ ->
-            case wx_object:start_link({local, ?SERVER}, ?MODULE, [], []) of
-                {error, _} = Error -> Error;
-                Window -> {ok, wx_object:get_pid(Window), Window}
-            end
-    end.
+  case whereis(cauder) of
+    undefined ->
+      {error, {not_started, cauder}};
+    _ ->
+      case wx_object:start_link({local, ?SERVER}, ?MODULE, [], []) of
+        {error, _} = Error -> Error;
+        Window -> {ok, wx_object:get_pid(Window), Window}
+      end
+  end.
+
 
 %%------------------------------------------------------------------------------
 %% @doc Stops the debugging server.
 
 -spec stop(WxObject) -> ok when
-    WxObject :: wxWindow:wxWindow().
+  WxObject :: wxWindow:wxWindow().
 
 stop(WxObject) -> wx_object:stop(WxObject).
 
+
 %%------------------------------------------------------------------------------
 %% @doc Waits until the UI is closed.
 
 -spec wait_forever(WxObject) -> ok when
-    WxObject :: wxWindow:wxWindow().
+  WxObject :: wxWindow:wxWindow().
 
 wait_forever(WxObject) ->
-    catch wx_object:call(WxObject, noreply),
-    ok.
+  catch wx_object:call(WxObject, noreply),
+  ok.
+
 
 %%------------------------------------------------------------------------------
 %% @doc Find the first window with the given `Id' and casts it to the given
 %% `Type'.
 
 -spec find(Id, Type) -> Window when
-    Id :: integer(),
-    Type :: atom(),
-    Window :: wx:wx_object().
+  Id :: integer(),
+  Type :: atom(),
+  Window :: wx:wx_object().
 
 find(Id, Type) -> wx:typeCast(wxWindow:findWindowById(Id), Type).
 
-%%%=============================================================================
+
+%%%=============================================================================
+
 
 -spec show_error(Error) -> ok when
-    Error :: any().
+  Error :: any().
 
 show_error(Error) ->
-    wx:new(),
-    Message = io_lib:format("There was an error: ~p", [Error]),
-    Options = [{caption, "CauDer: Error"}, {style, ?wxICON_ERROR}],
-    Dialog = wxMessageDialog:new(wx:null(), Message, Options),
-    try
-        wxMessageDialog:showModal(Dialog)
-    after
-        wxMessageDialog:destroy(Dialog),
-        wx:destroy()
+  wx:new(),
+  Message = io_lib:format("There was an error: ~p", [Error]),
+  Options = [{caption, "CauDer: Error"}, {style, ?wxICON_ERROR}],
+  Dialog = wxMessageDialog:new(wx:null(), Message, Options),
+  try
+    wxMessageDialog:showModal(Dialog)
+  after
+    wxMessageDialog:destroy(Dialog),
+    wx:destroy()
+  end,
+  ok.
+
+
+%%%=============================================================================
+%%% wx_object callbacks
+%%%=============================================================================
+
+
+%%------------------------------------------------------------------------------
+%% @private
+
+-spec init(Args) -> {WxObject, State} when
+  Args :: term(),
+  WxObject :: wxFrame:wxFrame(),
+  State :: state().
+
+init([]) ->
+  ?GUI_DB = ets:new(?GUI_DB, [set, private, named_table]),
+
+  wx:new(),
+
+  Frame = wxFrame:new(wx:null(), ?FRAME, ?APP_NAME, [{size, ?FRAME_SIZE_INIT}]),
+
+  MenuBar = cauder_wx_menu:create(Frame),
+  Content = cauder_wx_areas:create(Frame),
+  StatusBar = cauder_wx_statusbar:create(Frame),
+
+  cauder:subscribe(),
+
+  CodeCtrl = cauder_wx:find(?CODE_Code_Control, wxStyledTextCtrl),
+  cauder_wx_code:update_buttons(CodeCtrl, MenuBar),
+
+  % Subscribe to UI events
+
+  wxEvtHandler:connect(Frame, close_window),
+  wxEvtHandler:connect(Frame, command_button_clicked),
+  wxEvtHandler:connect(Frame, command_menu_selected),
+  wxEvtHandler:connect(Frame, command_text_updated),
+
+  % Update menu bar
+
+  Config = cauder_wx_config:load(),
+
+  wxMenuBar:check(MenuBar, ?MENU_View_CurrentExpression, true), % Config#config.current_expression
+  wxMenuBar:check(MenuBar, ?MENU_View_Bindings, Config#config.bindings),
+  wxMenuBar:check(MenuBar, ?MENU_View_Stack, Config#config.stack),
+  wxMenuBar:check(MenuBar, ?MENU_View_Log, Config#config.log),
+  wxMenuBar:check(MenuBar, ?MENU_View_History, Config#config.history),
+  wxMenuBar:check(MenuBar, ?MENU_View_Mailbox, Config#config.mailbox),
+
+  case Config#config.bindings_mode of
+    all -> wxMenuBar:check(MenuBar, ?MENU_View_AllBindings, true);
+    relevant -> wxMenuBar:check(MenuBar, ?MENU_View_RelevantBindings, true)
+  end,
+
+  case Config#config.history_mode of
+    full -> wxMenuBar:check(MenuBar, ?MENU_View_FullHistory, true);
+    concurrent -> wxMenuBar:check(MenuBar, ?MENU_View_ConcurrentHistory, true)
+  end,
+
+  case Config#config.mailbox_mode of
+    all -> wxMenuBar:check(MenuBar, ?MENU_View_AllMessages, true);
+    process -> wxMenuBar:check(MenuBar, ?MENU_View_ProcessMessages, true)
+  end,
+
+  wxMenuBar:check(MenuBar, ?MENU_View_StatusBar, Config#config.status_bar),
+
+  % Disable action
+
+  wxChoice:disable(cauder_wx:find(?ACTION_Process, wxChoice)),
+  wxPanel:disable(cauder_wx:find(?ACTION_Manual, wxPanel)),
+  wxPanel:disable(cauder_wx:find(?ACTION_Automatic, wxPanel)),
+  wxPanel:disable(cauder_wx:find(?ACTION_Replay, wxPanel)),
+  wxPanel:disable(cauder_wx:find(?ACTION_Rollback, wxPanel)),
+
+  % Show window
+
+  wxFrame:show(Frame),
+  wxFrame:raise(Frame),
+
+  State = #wx_state{
+    frame     = Frame,
+    menubar   = MenuBar,
+    content   = Content,
+    statusbar = StatusBar
+  },
+
+  {Frame, refresh(State, State#wx_state{config = Config})}.
+
+
+%%------------------------------------------------------------------------------
+%% @private
+
+-spec handle_event(Event, State) -> {noreply, NewState} | {stop, normal, NewState} when
+  Event :: wx(),
+  State :: state(),
+  NewState :: state().
+
+handle_event(?MENU_EVENT(?MENU_File_Open), #wx_state{frame = Frame} = State) ->
+  case stop_session(State) of
+    true ->
+      Message = "Select an Erlang file",
+      Wildcard = "Erlang (*.erl)|*.erl|All files (*.*)|*.*",
+      Dialog = wxFileDialog:new(Frame, [{message, Message},
+                                        {wildCard, Wildcard},
+                                        {style, ?wxFD_OPEN bor ?wxFD_FILE_MUST_EXIST}]),
+      case wxDialog:showModal(Dialog) of
+        ?wxID_OK ->
+          File = wxFileDialog:getPath(Dialog),
+          {ok, System} = cauder:load_file(File),
+          cauder_wx_statusbar:load_start(filename:basename(File)),
+          wxDialog:destroy(Dialog),
+          {noreply, refresh(State, State#wx_state{system = System, task = load})};
+        _Other ->
+          wxDialog:destroy(Dialog),
+          {noreply, State}
+      end;
+    false ->
+      {noreply, State}
+  end;
+
+handle_event(?MENU_EVENT(?MENU_File_Exit), State) ->
+  %% TODO Add confirmation dialog?
+  stop_cauder(State);
+
+handle_event(?MENU_EVENT(?MENU_View_ZoomIn), #wx_state{menubar = Menubar} = State) ->
+  CodeArea = cauder_wx:find(?CODE_Code_Control, wxStyledTextCtrl),
+  cauder_wx_code:zoom_in(CodeArea),
+  cauder_wx_code:update_margin(CodeArea),
+  cauder_wx_code:update_buttons(CodeArea, Menubar),
+  {noreply, State};
+
+handle_event(?MENU_EVENT(?MENU_View_ZoomOut), #wx_state{menubar = Menubar} = State) ->
+  CodeArea = cauder_wx:find(?CODE_Code_Control, wxStyledTextCtrl),
+  cauder_wx_code:zoom_out(CodeArea),
+  cauder_wx_code:update_margin(CodeArea),
+  cauder_wx_code:update_buttons(CodeArea, Menubar),
+  {noreply, State};
+
+handle_event(?MENU_EVENT(?MENU_View_Zoom100), #wx_state{menubar = Menubar} = State) ->
+  CodeArea = cauder_wx:find(?CODE_Code_Control, wxStyledTextCtrl),
+  cauder_wx_code:zoom_reset(CodeArea),
+  cauder_wx_code:update_margin(CodeArea),
+  cauder_wx_code:update_buttons(CodeArea, Menubar),
+  {noreply, State};
+
+handle_event(?MENU_EVENT(Item, Check), #wx_state{config = Config} = State) when ?Is_Visibility_Item(Item) ->
+  Show = Check =:= 1,
+  NewConfig =
+    case Item of
+      ?MENU_View_Bindings -> Config#config{bindings = Show};
+      ?MENU_View_Stack -> Config#config{stack = Show};
+      ?MENU_View_Log -> Config#config{log = Show};
+      ?MENU_View_History -> Config#config{history = Show};
+      ?MENU_View_Mailbox -> Config#config{mailbox = Show}
     end,
-    ok.
-
-%%%=============================================================================
-%%% wx_object callbacks
-%%%=============================================================================
-
-%%------------------------------------------------------------------------------
-%% @private
-
--spec init(Args) -> {WxObject, State} when
-    Args :: term(),
-    WxObject :: wxFrame:wxFrame(),
-    State :: state().
-
-init([]) ->
-    ?GUI_DB = ets:new(?GUI_DB, [set, private, named_table]),
-
-    wx:new(),
-
-    Frame = wxFrame:new(wx:null(), ?FRAME, ?APP_NAME, [{size, ?FRAME_SIZE_INIT}]),
-
-    MenuBar = cauder_wx_menu:create(Frame),
-    Content = cauder_wx_areas:create(Frame),
-    StatusBar = cauder_wx_statusbar:create(Frame),
-
-    cauder:subscribe(),
-
-    CodeCtrl = cauder_wx:find(?CODE_Code_Control, wxStyledTextCtrl),
-    cauder_wx_code:update_buttons(CodeCtrl, MenuBar),
-
-    % Subscribe to UI events
-
-    wxEvtHandler:connect(Frame, close_window),
-    wxEvtHandler:connect(Frame, command_button_clicked),
-    wxEvtHandler:connect(Frame, command_menu_selected),
-    wxEvtHandler:connect(Frame, command_text_updated),
-
-    % Update menu bar
-
-    Config = cauder_wx_config:load(),
-
-    % Config#config.current_expression
-    wxMenuBar:check(MenuBar, ?MENU_View_CurrentExpression, true),
-    wxMenuBar:check(MenuBar, ?MENU_View_Bindings, Config#config.bindings),
-    wxMenuBar:check(MenuBar, ?MENU_View_Stack, Config#config.stack),
-    wxMenuBar:check(MenuBar, ?MENU_View_Log, Config#config.log),
-    wxMenuBar:check(MenuBar, ?MENU_View_History, Config#config.history),
-    wxMenuBar:check(MenuBar, ?MENU_View_Mailbox, Config#config.mailbox),
-
-    case Config#config.bindings_mode of
-        all -> wxMenuBar:check(MenuBar, ?MENU_View_AllBindings, true);
-        relevant -> wxMenuBar:check(MenuBar, ?MENU_View_RelevantBindings, true)
+  cauder_wx_config:save(NewConfig),
+  {noreply, refresh(State, State#wx_state{config = NewConfig})};
+
+handle_event(?MENU_EVENT(Item), #wx_state{config = Config} = State) when ?Is_Bindings_Mode(Item) ->
+  NewConfig =
+    case Item of
+      ?MENU_View_AllBindings -> Config#config{bindings_mode = all};
+      ?MENU_View_RelevantBindings -> Config#config{bindings_mode = relevant}
     end,
-
-    case Config#config.history_mode of
-        full -> wxMenuBar:check(MenuBar, ?MENU_View_FullHistory, true);
-        concurrent -> wxMenuBar:check(MenuBar, ?MENU_View_ConcurrentHistory, true)
+  cauder_wx_config:save(NewConfig),
+  {noreply, refresh(State, State#wx_state{config = NewConfig})};
+
+handle_event(?MENU_EVENT(Item), #wx_state{config = Config} = State) when ?Is_History_Mode(Item) ->
+  NewConfig =
+    case Item of
+      ?MENU_View_FullHistory -> Config#config{history_mode = full};
+      ?MENU_View_ConcurrentHistory -> Config#config{history_mode = concurrent}
     end,
-
-    case Config#config.mailbox_mode of
-        all -> wxMenuBar:check(MenuBar, ?MENU_View_AllMessages, true);
-        process -> wxMenuBar:check(MenuBar, ?MENU_View_ProcessMessages, true)
+  cauder_wx_config:save(NewConfig),
+  {noreply, refresh(State, State#wx_state{config = NewConfig})};
+
+handle_event(?MENU_EVENT(Item), #wx_state{config = Config} = State) when ?Is_Message_Mode(Item) ->
+  NewConfig =
+    case Item of
+      ?MENU_View_AllMessages -> Config#config{mailbox_mode = all};
+      ?MENU_View_ProcessMessages -> Config#config{mailbox_mode = process}
     end,
-
-    wxMenuBar:check(MenuBar, ?MENU_View_StatusBar, Config#config.status_bar),
-
-    % Disable action
-
-    wxChoice:disable(cauder_wx:find(?ACTION_Process, wxChoice)),
-    wxPanel:disable(cauder_wx:find(?ACTION_Manual, wxPanel)),
-    wxPanel:disable(cauder_wx:find(?ACTION_Automatic, wxPanel)),
-    wxPanel:disable(cauder_wx:find(?ACTION_Replay, wxPanel)),
-    wxPanel:disable(cauder_wx:find(?ACTION_Rollback, wxPanel)),
-
-    % Show window
-
-    wxFrame:show(Frame),
-    wxFrame:raise(Frame),
-
-    State = #wx_state{
-        frame = Frame,
-        menubar = MenuBar,
-        content = Content,
-        statusbar = StatusBar
-    },
-
-    {Frame, refresh(State, State#wx_state{config = Config})}.
-
-%%------------------------------------------------------------------------------
-%% @private
-
--spec handle_event(Event, State) -> {noreply, NewState} | {stop, normal, NewState} when
-    Event :: wx(),
-    State :: state(),
-    NewState :: state().
-
-handle_event(?MENU_EVENT(?MENU_File_Open), #wx_state{frame = Frame} = State) ->
-    case stop_session(State) of
-        true ->
-            Message = "Select an Erlang file",
-            Wildcard = "Erlang (*.erl)|*.erl|All files (*.*)|*.*",
-            Dialog = wxFileDialog:new(Frame, [
-                {message, Message},
-                {wildCard, Wildcard},
-                {style, ?wxFD_OPEN bor ?wxFD_FILE_MUST_EXIST}
-            ]),
-            case wxDialog:showModal(Dialog) of
-                ?wxID_OK ->
-                    File = wxFileDialog:getPath(Dialog),
-                    {ok, System} = cauder:load_file(File),
-                    cauder_wx_statusbar:load_start(filename:basename(File)),
-                    wxDialog:destroy(Dialog),
-                    {noreply, refresh(State, State#wx_state{system = System, task = load})};
-                _Other ->
-                    wxDialog:destroy(Dialog),
-                    {noreply, State}
-            end;
-        false ->
-            {noreply, State}
-    end;
-handle_event(?MENU_EVENT(?MENU_File_Exit), State) ->
-    %% TODO Add confirmation dialog?
-    stop_cauder(State);
-handle_event(?MENU_EVENT(?MENU_View_ZoomIn), #wx_state{menubar = Menubar} = State) ->
-    CodeArea = cauder_wx:find(?CODE_Code_Control, wxStyledTextCtrl),
-    cauder_wx_code:zoom_in(CodeArea),
-    cauder_wx_code:update_margin(CodeArea),
-    cauder_wx_code:update_buttons(CodeArea, Menubar),
-    {noreply, State};
-handle_event(?MENU_EVENT(?MENU_View_ZoomOut), #wx_state{menubar = Menubar} = State) ->
-    CodeArea = cauder_wx:find(?CODE_Code_Control, wxStyledTextCtrl),
-    cauder_wx_code:zoom_out(CodeArea),
-    cauder_wx_code:update_margin(CodeArea),
-    cauder_wx_code:update_buttons(CodeArea, Menubar),
-    {noreply, State};
-handle_event(?MENU_EVENT(?MENU_View_Zoom100), #wx_state{menubar = Menubar} = State) ->
-    CodeArea = cauder_wx:find(?CODE_Code_Control, wxStyledTextCtrl),
-    cauder_wx_code:zoom_reset(CodeArea),
-    cauder_wx_code:update_margin(CodeArea),
-    cauder_wx_code:update_buttons(CodeArea, Menubar),
-    {noreply, State};
-handle_event(?MENU_EVENT(Item, Check), #wx_state{config = Config} = State) when ?Is_Visibility_Item(Item) ->
-    Show = Check =:= 1,
-    NewConfig =
-        case Item of
-            ?MENU_View_Bindings -> Config#config{bindings = Show};
-            ?MENU_View_Stack -> Config#config{stack = Show};
-            ?MENU_View_Log -> Config#config{log = Show};
-            ?MENU_View_History -> Config#config{history = Show};
-            ?MENU_View_Mailbox -> Config#config{mailbox = Show}
-        end,
-    cauder_wx_config:save(NewConfig),
-    {noreply, refresh(State, State#wx_state{config = NewConfig})};
-handle_event(?MENU_EVENT(Item), #wx_state{config = Config} = State) when ?Is_Bindings_Mode(Item) ->
-    NewConfig =
-        case Item of
-            ?MENU_View_AllBindings -> Config#config{bindings_mode = all};
-            ?MENU_View_RelevantBindings -> Config#config{bindings_mode = relevant}
-        end,
-    cauder_wx_config:save(NewConfig),
-    {noreply, refresh(State, State#wx_state{config = NewConfig})};
-handle_event(?MENU_EVENT(Item), #wx_state{config = Config} = State) when ?Is_History_Mode(Item) ->
-    NewConfig =
-        case Item of
-            ?MENU_View_FullHistory -> Config#config{history_mode = full};
-            ?MENU_View_ConcurrentHistory -> Config#config{history_mode = concurrent}
-        end,
-    cauder_wx_config:save(NewConfig),
-    {noreply, refresh(State, State#wx_state{config = NewConfig})};
-handle_event(?MENU_EVENT(Item), #wx_state{config = Config} = State) when ?Is_Message_Mode(Item) ->
-    NewConfig =
-        case Item of
-            ?MENU_View_AllMessages -> Config#config{mailbox_mode = all};
-            ?MENU_View_ProcessMessages -> Config#config{mailbox_mode = process}
-        end,
-    cauder_wx_config:save(NewConfig),
-    {noreply, refresh(State, State#wx_state{config = NewConfig})};
+  cauder_wx_config:save(NewConfig),
+  {noreply, refresh(State, State#wx_state{config = NewConfig})};
+
 handle_event(?MENU_EVENT(?MENU_View_StatusBar, Check), #wx_state{config = Config} = State) ->
-    Show = Check =:= 1,
-    NewConfig = Config#config{status_bar = Show},
-    cauder_wx_config:save(NewConfig),
-    {noreply, refresh(State, State#wx_state{config = NewConfig})};
+  Show = Check =:= 1,
+  NewConfig = Config#config{status_bar = Show},
+  cauder_wx_config:save(NewConfig),
+  {noreply, refresh(State, State#wx_state{config = NewConfig})};
+
 %%%=============================================================================
 
 handle_event(?MENU_EVENT(?MENU_Run_Start), State) ->
-    case start_session(State) of
-        true ->
-            {noreply, refresh(State, State#wx_state{task = start})};
-        false ->
-            {noreply, State}
-    end;
+  case start_session(State) of
+    true ->
+      {noreply, refresh(State, State#wx_state{task = start})};
+    false ->
+      {noreply, State}
+  end;
+
 handle_event(?MENU_EVENT(?MENU_Run_Stop), State) ->
-    case stop_session(State) of
-        true ->
-            {noreply, refresh(State, State#wx_state{system = cauder:get_system()})};
-        false ->
-            {noreply, State}
-    end;
+  case stop_session(State) of
+    true ->
+      {noreply, refresh(State, State#wx_state{system = cauder:get_system()})};
+    false ->
+      {noreply, State}
+  end;
+
 %%%=============================================================================
 
 handle_event(?MENU_EVENT(?MENU_Help_ViewHelp), State) ->
-    wx_misc:launchDefaultBrowser(?APP_URL),
-    {noreply, State};
+  wx_misc:launchDefaultBrowser(?APP_URL),
+  {noreply, State};
+
 handle_event(?MENU_EVENT(?MENU_Help_About), #wx_state{frame = Frame} = State) ->
-    cauder_wx_dialog:about(Frame),
-    {noreply, State};
-%%%=============================================================================
-
-handle_event(
-    #wx{id = ?CODE_Code_Control, event = #wxStyledText{type = stc_zoom}},
-    #wx_state{menubar = Menubar} = State
-) ->
-    CodeArea = cauder_wx:find(?CODE_Code_Control, wxStyledTextCtrl),
-    cauder_wx_code:update_margin(CodeArea),
-    cauder_wx_code:update_buttons(CodeArea, Menubar),
-    {noreply, State};
+  cauder_wx_dialog:about(Frame),
+  {noreply, State};
+
+%%%=============================================================================
+
+handle_event(#wx{id = ?CODE_Code_Control, event = #wxStyledText{type = stc_zoom}}, #wx_state{menubar = Menubar} = State) ->
+  CodeArea = cauder_wx:find(?CODE_Code_Control, wxStyledTextCtrl),
+  cauder_wx_code:update_margin(CodeArea),
+  cauder_wx_code:update_buttons(CodeArea, Menubar),
+  {noreply, State};
+
 %%%=============================================================================
 
 handle_event(#wx{id = ?ACTION_Process, event = #wxCommand{type = command_choice_selected}}, State) ->
-    {noreply, refresh(State, State)};
-%%%=============================================================================
-
-handle_event(?BUTTON_EVENT(Button), #wx_state{pid = Pid} = State) when
-    ?Is_Step_Button(Button) andalso Pid =/= undefined
-->
-    Sem = button_to_semantics(Button),
-    Spinner = cauder_wx:find(?ACTION_Manual_Steps, wxSpinCtrl),
-    Steps = wxSpinCtrl:getValue(Spinner),
-    Choice = cauder_wx:find(?ACTION_Manual_Scheduler, wxChoice),
-    Scheduler = wxChoice:getClientData(Choice, wxChoice:getSelection(Choice)),
-    {ok, System} = cauder:step(Sem, Pid, Steps, Scheduler),
-    cauder_wx_statusbar:step_start(Sem),
-    {noreply, refresh(State, State#wx_state{system = System, task = step})};
+  {noreply, refresh(State, State)};
+
+%%%=============================================================================
+
+handle_event(?BUTTON_EVENT(Button), #wx_state{pid = Pid} = State) when ?Is_Step_Button(Button) andalso Pid =/= undefined ->
+  Sem = button_to_semantics(Button),
+  Spinner = cauder_wx:find(?ACTION_Manual_Steps, wxSpinCtrl),
+  Steps = wxSpinCtrl:getValue(Spinner),
+  Choice = cauder_wx:find(?ACTION_Manual_Scheduler, wxChoice),
+  Scheduler = wxChoice:getClientData(Choice, wxChoice:getSelection(Choice)),
+  {ok, System} = cauder:step(Sem, Pid, Steps, Scheduler),
+  cauder_wx_statusbar:step_start(Sem),
+  {noreply, refresh(State, State#wx_state{system = System, task = step})};
+
 %%%=============================================================================
 
 handle_event(?BUTTON_EVENT(Button), State) when ?Is_Automatic_Button(Button) ->
-    Sem = button_to_semantics(Button),
-    Spinner = cauder_wx:find(?ACTION_Automatic_Steps, wxSpinCtrl),
-    Steps = wxSpinCtrl:getValue(Spinner),
-    Choice = cauder_wx:find(?ACTION_Automatic_Scheduler, wxChoice),
-    Scheduler = wxChoice:getClientData(Choice, wxChoice:getSelection(Choice)),
-    {ok, System} = cauder:step_multiple(Sem, Steps, Scheduler),
-    cauder_wx_statusbar:step_start(Sem),
-    {noreply, refresh(State, State#wx_state{system = System, task = step_multiple})};
+  Sem = button_to_semantics(Button),
+  Spinner = cauder_wx:find(?ACTION_Automatic_Steps, wxSpinCtrl),
+  Steps = wxSpinCtrl:getValue(Spinner),
+  Choice = cauder_wx:find(?ACTION_Automatic_Scheduler, wxChoice),
+  Scheduler = wxChoice:getClientData(Choice, wxChoice:getSelection(Choice)),
+  {ok, System} = cauder:step_multiple(Sem, Steps, Scheduler),
+  cauder_wx_statusbar:step_start(Sem),
+  {noreply, refresh(State, State#wx_state{system = System, task = step_multiple})};
+
 %%%=============================================================================
 
 handle_event(?BUTTON_EVENT(?ACTION_Replay_Steps_Button), #wx_state{pid = Pid} = State) when Pid =/= undefined ->
-    Spinner = cauder_wx:find(?ACTION_Replay_Steps, wxSpinCtrl),
-    Steps = wxSpinCtrl:getValue(Spinner),
-    {ok, System} = cauder:replay_steps(Pid, Steps),
-    cauder_wx_statusbar:replay_steps_start(),
-    {noreply, refresh(State, State#wx_state{system = System, task = replay_steps})};
+  Spinner = cauder_wx:find(?ACTION_Replay_Steps, wxSpinCtrl),
+  Steps = wxSpinCtrl:getValue(Spinner),
+  {ok, System} = cauder:replay_steps(Pid, Steps),
+  cauder_wx_statusbar:replay_steps_start(),
+  {noreply, refresh(State, State#wx_state{system = System, task = replay_steps})};
+
 handle_event(?BUTTON_EVENT(?ACTION_Replay_Spawn_Button), State) ->
-<<<<<<< HEAD
-    Choice = cauder_wx:find(?ACTION_Replay_Spawn, wxChoice),
-    Idx = wxChoice:getSelection(Choice),
-    Pid = wxChoice:getClientData(Choice, Idx),
-    {ok, System} = cauder:replay_spawn(Pid),
-    cauder_wx_statusbar:replay_spawn_start(Pid),
-    {noreply, refresh(State, State#wx_state{system = System, task = replay_spawn})};
-=======
   Choice = cauder_wx:find(?ACTION_Replay_Spawn, wxChoice),
   Idx = wxChoice:getSelection(Choice),
   Pid = wxChoice:getClientData(Choice, Idx),
@@ -409,42 +408,37 @@
   cauder_wx_statusbar:replay_start_start(Node),
   {noreply, refresh(State, State#wx_state{system = System, task = replay_start})};
 
->>>>>>> a34e65c1
 handle_event(?BUTTON_EVENT(?ACTION_Replay_Send_Button), State) ->
-    Choice = cauder_wx:find(?ACTION_Replay_Send, wxChoice),
-    Idx = wxChoice:getSelection(Choice),
-    Uid = wxChoice:getClientData(Choice, Idx),
-    {ok, System} = cauder:replay_send(Uid),
-    cauder_wx_statusbar:replay_send_start(Uid),
-    {noreply, refresh(State, State#wx_state{system = System, task = replay_send})};
+  Choice = cauder_wx:find(?ACTION_Replay_Send, wxChoice),
+  Idx = wxChoice:getSelection(Choice),
+  Uid = wxChoice:getClientData(Choice, Idx),
+  {ok, System} = cauder:replay_send(Uid),
+  cauder_wx_statusbar:replay_send_start(Uid),
+  {noreply, refresh(State, State#wx_state{system = System, task = replay_send})};
+
 handle_event(?BUTTON_EVENT(?ACTION_Replay_Receive_Button), State) ->
-    Choice = cauder_wx:find(?ACTION_Replay_Receive, wxChoice),
-    Idx = wxChoice:getSelection(Choice),
-    Uid = wxChoice:getClientData(Choice, Idx),
-    {ok, System} = cauder:replay_receive(Uid),
-    cauder_wx_statusbar:replay_receive_start(Uid),
-    {noreply, refresh(State, State#wx_state{system = System, task = replay_receive})};
+  Choice = cauder_wx:find(?ACTION_Replay_Receive, wxChoice),
+  Idx = wxChoice:getSelection(Choice),
+  Uid = wxChoice:getClientData(Choice, Idx),
+  {ok, System} = cauder:replay_receive(Uid),
+  cauder_wx_statusbar:replay_receive_start(Uid),
+  {noreply, refresh(State, State#wx_state{system = System, task = replay_receive})};
+
 handle_event(?BUTTON_EVENT(?ACTION_Replay_FullLog_Button), State) ->
-    {ok, System} = cauder:replay_full_log(),
-    cauder_wx_statusbar:replay_full_log_start(),
-    {noreply, refresh(State, State#wx_state{system = System, task = replay_full_log})};
+  {ok, System} = cauder:replay_full_log(),
+  cauder_wx_statusbar:replay_full_log_start(),
+  {noreply, refresh(State, State#wx_state{system = System, task = replay_full_log})};
+
 %%%=============================================================================
 
 handle_event(?BUTTON_EVENT(?ACTION_Rollback_Steps_Button), #wx_state{pid = Pid} = State) when Pid =/= undefined ->
-    Spinner = cauder_wx:find(?ACTION_Rollback_Steps, wxSpinCtrl),
-    Steps = wxSpinCtrl:getValue(Spinner),
-    {ok, System} = cauder:rollback_steps(Pid, Steps),
-    cauder_wx_statusbar:rollback_steps_start(),
-    {noreply, refresh(State, State#wx_state{system = System, task = rollback_steps})};
+  Spinner = cauder_wx:find(?ACTION_Rollback_Steps, wxSpinCtrl),
+  Steps = wxSpinCtrl:getValue(Spinner),
+  {ok, System} = cauder:rollback_steps(Pid, Steps),
+  cauder_wx_statusbar:rollback_steps_start(),
+  {noreply, refresh(State, State#wx_state{system = System, task = rollback_steps})};
+
 handle_event(?BUTTON_EVENT(?ACTION_Rollback_Spawn_Button), State) ->
-<<<<<<< HEAD
-    Choice = cauder_wx:find(?ACTION_Rollback_Spawn, wxChoice),
-    Idx = wxChoice:getSelection(Choice),
-    Pid = wxChoice:getClientData(Choice, Idx),
-    {ok, System} = cauder:rollback_spawn(Pid),
-    cauder_wx_statusbar:rollback_spawn_start(Pid),
-    {noreply, refresh(State, State#wx_state{system = System, task = rollback_spawn})};
-=======
   Choice = cauder_wx:find(?ACTION_Rollback_Spawn, wxChoice),
   Idx = wxChoice:getSelection(Choice),
   Pid = wxChoice:getClientData(Choice, Idx),
@@ -460,176 +454,187 @@
   cauder_wx_statusbar:rollback_start_begin(Node),
   {noreply, refresh(State, State#wx_state{system = System, task = rollback_start})};
 
->>>>>>> a34e65c1
 handle_event(?BUTTON_EVENT(?ACTION_Rollback_Send_Button), State) ->
-    Choice = cauder_wx:find(?ACTION_Rollback_Send, wxChoice),
-    Idx = wxChoice:getSelection(Choice),
-    Uid = wxChoice:getClientData(Choice, Idx),
-    {ok, System} = cauder:rollback_send(Uid),
-    cauder_wx_statusbar:rollback_send_start(Uid),
-    {noreply, refresh(State, State#wx_state{system = System, task = rollback_send})};
+  Choice = cauder_wx:find(?ACTION_Rollback_Send, wxChoice),
+  Idx = wxChoice:getSelection(Choice),
+  Uid = wxChoice:getClientData(Choice, Idx),
+  {ok, System} = cauder:rollback_send(Uid),
+  cauder_wx_statusbar:rollback_send_start(Uid),
+  {noreply, refresh(State, State#wx_state{system = System, task = rollback_send})};
+
 handle_event(?BUTTON_EVENT(?ACTION_Rollback_Receive_Button), State) ->
-    Choice = cauder_wx:find(?ACTION_Rollback_Receive, wxChoice),
-    Idx = wxChoice:getSelection(Choice),
-    Uid = wxChoice:getClientData(Choice, Idx),
-    {ok, System} = cauder:rollback_receive(Uid),
-    cauder_wx_statusbar:rollback_receive_start(Uid),
-    {noreply, refresh(State, State#wx_state{system = System, task = rollback_receive})};
+  Choice = cauder_wx:find(?ACTION_Rollback_Receive, wxChoice),
+  Idx = wxChoice:getSelection(Choice),
+  Uid = wxChoice:getClientData(Choice, Idx),
+  {ok, System} = cauder:rollback_receive(Uid),
+  cauder_wx_statusbar:rollback_receive_start(Uid),
+  {noreply, refresh(State, State#wx_state{system = System, task = rollback_receive})};
+
 handle_event(?BUTTON_EVENT(?ACTION_Rollback_Variable_Button), State) ->
-    TextCtrl = cauder_wx:find(?ACTION_Rollback_Variable, wxTextCtrl),
-    case list_to_atom(wxTextCtrl:getValue(TextCtrl)) of
-        '' ->
-            cauder_wx_statusbar:rollback_variable_fail(),
-            {noreply, State};
-        Name ->
-            {ok, System} = cauder:rollback_variable(Name),
-            cauder_wx_statusbar:rollback_variable_start(Name),
-            {noreply, refresh(State, State#wx_state{system = System, task = rollback_variable})}
-    end;
+  TextCtrl = cauder_wx:find(?ACTION_Rollback_Variable, wxTextCtrl),
+  case list_to_atom(wxTextCtrl:getValue(TextCtrl)) of
+    '' ->
+      cauder_wx_statusbar:rollback_variable_fail(),
+      {noreply, State};
+    Name ->
+      {ok, System} = cauder:rollback_variable(Name),
+      cauder_wx_statusbar:rollback_variable_start(Name),
+      {noreply, refresh(State, State#wx_state{system = System, task = rollback_variable})}
+  end;
+
 %%%=============================================================================
 
 handle_event(
     #wx{id = ?PROCESS_Bindings_Control, event = #wxList{type = command_list_item_activated, itemIndex = Idx}},
     #wx_state{frame = Frame, system = #sys{procs = PMap}, pid = Pid} = State
 ) ->
-    #proc{env = Bs} = maps:get(Pid, PMap),
-    IdxToKey = ets:lookup_element(?GUI_DB, ?BINDINGS_IDX_TO_KEY, 2),
-    Key = maps:get(Idx, IdxToKey),
-    Value = maps:get(Key, Bs),
-    case cauder_wx_dialog:edit_binding(Frame, {Key, Value}) of
-        {Key, NewValue} -> ok = cauder:set_binding(Pid, {Key, NewValue});
-        cancel -> ok
-    end,
-    {noreply, refresh(State, State#wx_state{system = cauder:get_system()})};
+  #proc{env = Bs} = maps:get(Pid, PMap),
+  IdxToKey = ets:lookup_element(?GUI_DB, ?BINDINGS_IDX_TO_KEY, 2),
+  Key = maps:get(Idx, IdxToKey),
+  Value = maps:get(Key, Bs),
+  case cauder_wx_dialog:edit_binding(Frame, {Key, Value}) of
+    {Key, NewValue} -> ok = cauder:set_binding(Pid, {Key, NewValue});
+    cancel -> ok
+  end,
+  {noreply, refresh(State, State#wx_state{system = cauder:get_system()})};
+
 %%%=============================================================================
 
 %%handle_event(#wx{id = ?ACTION_Automatic_Steps, event = #wxCommand{type = command_text_updated}}, State) ->
 %%  {noreply, refresh(State)};
 
-handle_event(#wx{event = #wxCommand{type = command_text_updated}}, State) ->
-    {noreply, State};
+handle_event(#wx{event = #wxCommand{type = command_text_updated}}, State) -> {noreply, State};
+
 handle_event(#wx{event = #wxStyledText{type = stc_updateui}}, #wx_state{position = OldPosition} = State) ->
-    CodeControl = find(?CODE_Code_Control, wxStyledTextCtrl),
-    case wxStyledTextCtrl:getCurrentPos(CodeControl) of
-        OldPosition ->
-            {noreply, State};
-        NewPosition ->
-            Line = wxStyledTextCtrl:lineFromPosition(CodeControl, NewPosition),
-            Column = NewPosition - wxStyledTextCtrl:positionFromLine(CodeControl, Line),
-            cauder_wx_statusbar:update_position(Line + 1, Column + 1),
-            {noreply, State#wx_state{position = NewPosition}}
-    end;
+  CodeControl = find(?CODE_Code_Control, wxStyledTextCtrl),
+  case wxStyledTextCtrl:getCurrentPos(CodeControl) of
+    OldPosition ->
+      {noreply, State};
+    NewPosition ->
+      Line = wxStyledTextCtrl:lineFromPosition(CodeControl, NewPosition),
+      Column = NewPosition - wxStyledTextCtrl:positionFromLine(CodeControl, Line),
+      cauder_wx_statusbar:update_position(Line + 1, Column + 1),
+      {noreply, State#wx_state{position = NewPosition}}
+  end;
+
 %%%=============================================================================
 
 handle_event(#wx{event = #wxDropFiles{files = Files}}, #wx_state{frame = Frame} = State) ->
-    case cauder_wx_dialog:drop_files(Frame, Files) of
-        {ok, File} ->
-            case stop_session(State) of
-                true ->
-                    {ok, System} = cauder:load_file(File),
-                    cauder_wx_statusbar:load_start(filename:basename(File)),
-                    {noreply, refresh(State, State#wx_state{system = System, task = load})};
-                false ->
-                    {noreply, State}
-            end;
-        false ->
-            {noreply, State}
-    end;
+  case cauder_wx_dialog:drop_files(Frame, Files) of
+    {ok, File} ->
+      case stop_session(State) of
+        true ->
+          {ok, System} = cauder:load_file(File),
+          cauder_wx_statusbar:load_start(filename:basename(File)),
+          {noreply, refresh(State, State#wx_state{system = System, task = load})};
+        false -> {noreply, State}
+      end;
+    false -> {noreply, State}
+  end;
+
 %%%=============================================================================
 
 handle_event(#wx{event = #wxClose{}}, State) ->
-    %% TODO Add confirmation dialog?
-    stop_cauder(State);
+%% TODO Add confirmation dialog?
+  stop_cauder(State);
+
 %%%=============================================================================
 
 handle_event(Event, State) ->
-    io:format("[~p:~p] Unhandled Event:~n~p~n", [?MODULE, ?LINE, Event]),
-    {noreply, State}.
+  io:format("[~p:~p] Unhandled Event:~n~p~n", [?MODULE, ?LINE, Event]),
+  {noreply, State}.
+
 
 %%------------------------------------------------------------------------------
 %% @private
 
 -spec handle_call(Request, From, State) -> {reply, Reply, NewState} | {noreply, NewState} when
-    Request :: term(),
-    From :: {pid(), term()},
-    State :: state(),
-    Reply :: term(),
-    NewState :: state().
+  Request :: term(),
+  From :: {pid(), term()},
+  State :: state(),
+  Reply :: term(),
+  NewState :: state().
 
 handle_call(noreply, _From, State) ->
-    {noreply, State};
+  {noreply, State};
+
 handle_call(Request, _From, State) ->
-    io:format("[~p:~p] Unhandled Call:~n~p~n", [?MODULE, ?LINE, Request]),
-    {reply, ok, State}.
+  io:format("[~p:~p] Unhandled Call:~n~p~n", [?MODULE, ?LINE, Request]),
+  {reply, ok, State}.
+
 
 %%------------------------------------------------------------------------------
 %% @private
 
 -spec handle_cast(Request, State) -> {noreply, NewState} when
-    Request :: any(),
-    State :: state(),
-    NewState :: state().
+  Request :: any(),
+  State :: state(),
+  NewState :: state().
 
 handle_cast(Request, State) ->
-    io:format("[~p:~p] Unhandled Cast:~n~p~n", [?MODULE, ?LINE, Request]),
-    {noreply, State}.
+  io:format("[~p:~p] Unhandled Cast:~n~p~n", [?MODULE, ?LINE, Request]),
+  {noreply, State}.
+
 
 %%------------------------------------------------------------------------------
 %% @private
 
 -spec handle_info(Info, State) -> {noreply, NewState} when
-    Info :: any(),
-    State :: state(),
-    NewState :: state().
+  Info :: any(),
+  State :: state(),
+  NewState :: state().
 
 handle_info(?DBG_SUCCESS(load, {File, Module}, Time, System), #wx_state{task = load} = State) ->
-    {ok, Src, _} = erl_prim_loader:get_file(File),
-
-    CodeCtrl = cauder_wx:find(?CODE_Code_Control, wxStyledTextCtrl),
-    cauder_wx_code:load_code(CodeCtrl, <<Src/binary, 0:8>>),
-
-    cauder_wx_statusbar:load_finish(Module, Time),
-
-    {noreply, refresh(State, State#wx_state{module = Module, system = System, task = undefined})};
+  {ok, Src, _} = erl_prim_loader:get_file(File),
+
+  CodeCtrl = cauder_wx:find(?CODE_Code_Control, wxStyledTextCtrl),
+  cauder_wx_code:load_code(CodeCtrl, <<Src/binary, 0:8>>),
+
+  cauder_wx_statusbar:load_finish(Module, Time),
+
+  {noreply, refresh(State, State#wx_state{module = Module, system = System, task = undefined})};
+
 handle_info(?DBG_FAILURE(load, {compile_error, _Errors}, _Stacktrace), #wx_state{task = load} = State) ->
-    % TODO Show errors in a dialog
-
-    cauder_wx_statusbar:load_fail(),
-
-    {noreply, refresh(State, State#wx_state{task = undefined})};
+  % TODO Show errors in a dialog
+
+  cauder_wx_statusbar:load_fail(),
+
+  {noreply, refresh(State, State#wx_state{task = undefined})};
+
 handle_info(?DBG_SUCCESS(start, {}, Time, System), #wx_state{task = start} = State) ->
-    cauder_wx_statusbar:init_finish(Time),
-    {noreply, refresh(State, State#wx_state{system = System, task = undefined})};
+  cauder_wx_statusbar:init_finish(Time),
+  {noreply, refresh(State, State#wx_state{system = System, task = undefined})};
+
 %%%=============================================================================
 
 handle_info(?DBG_SUCCESS(step, {Sem, Steps}, Time, System), #wx_state{task = step} = State) ->
-    cauder_wx_statusbar:step_finish(Sem, Steps, Time),
-    {noreply, refresh(State, State#wx_state{system = System, task = undefined})};
+  cauder_wx_statusbar:step_finish(Sem, Steps, Time),
+  {noreply, refresh(State, State#wx_state{system = System, task = undefined})};
+
 handle_info(?DBG_CANCEL(step, {Sem, Steps}, Time, System), #wx_state{task = step} = State) ->
-    cauder_wx_statusbar:step_finish(Sem, Steps, Time),
-    {noreply, refresh(State, State#wx_state{system = System, task = undefined})};
+  cauder_wx_statusbar:step_finish(Sem, Steps, Time),
+  {noreply, refresh(State, State#wx_state{system = System, task = undefined})};
+
 handle_info(?DBG_SUSPEND(step, {Receiver, Messages}, System), #wx_state{frame = Frame, task = step} = State) ->
-    case cauder_wx_dialog:choose_message(Frame, {Receiver, Messages}) of
-        {ok, MessageId} -> cauder:resume(MessageId);
-        cancel -> cauder:cancel()
-    end,
-    {noreply, refresh(State, State#wx_state{system = System})};
+  case cauder_wx_dialog:choose_message(Frame, {Receiver, Messages}) of
+    {ok, MessageId} -> cauder:resume(MessageId);
+    cancel -> cauder:cancel()
+  end,
+  {noreply, refresh(State, State#wx_state{system = System})};
+
+
 handle_info(?DBG_SUCCESS(step_multiple, {Sem, Steps}, Time, System), #wx_state{task = step_multiple} = State) ->
-    cauder_wx_statusbar:step_multiple_finish(Sem, Steps, Time),
-    {noreply, refresh(State, State#wx_state{system = System, task = undefined})};
+  cauder_wx_statusbar:step_multiple_finish(Sem, Steps, Time),
+  {noreply, refresh(State, State#wx_state{system = System, task = undefined})};
+
 %%%=============================================================================
 
 handle_info(?DBG_SUCCESS(replay_steps, Steps, Time, System), #wx_state{task = replay_steps} = State) ->
-    cauder_wx_statusbar:replay_steps_finish(Steps, Time),
-    {noreply, refresh(State, State#wx_state{system = System, task = undefined})};
+  cauder_wx_statusbar:replay_steps_finish(Steps, Time),
+  {noreply, refresh(State, State#wx_state{system = System, task = undefined})};
+
+
 handle_info(?DBG_SUCCESS(replay_spawn, Pid, Time, System), #wx_state{task = replay_spawn} = State) ->
-<<<<<<< HEAD
-    cauder_wx_statusbar:replay_spawn_finish(Pid, Time),
-    {noreply, refresh(State, State#wx_state{system = System, task = undefined})};
-handle_info(?DBG_FAILURE(replay_spawn, no_replay, _Stacktrace), #wx_state{task = replay_spawn} = State) ->
-    cauder_wx_statusbar:replay_spawn_fail(),
-    {noreply, refresh(State, State#wx_state{task = undefined})};
-=======
   cauder_wx_statusbar:replay_spawn_finish(Pid, Time),
   {noreply, refresh(State, State#wx_state{system = System, task = undefined})};
 
@@ -641,29 +646,31 @@
   cauder_wx_statusbar:replay_spawn_fail(),
   {noreply, refresh(State, State#wx_state{task = undefined})};
 
->>>>>>> a34e65c1
 handle_info(?DBG_SUCCESS(replay_send, Uid, Time, System), #wx_state{task = replay_send} = State) ->
-    cauder_wx_statusbar:replay_send_finish(Uid, Time),
-    {noreply, refresh(State, State#wx_state{system = System, task = undefined})};
+  cauder_wx_statusbar:replay_send_finish(Uid, Time),
+  {noreply, refresh(State, State#wx_state{system = System, task = undefined})};
+
 handle_info(?DBG_FAILURE(replay_send, no_replay, _Stacktrace), #wx_state{task = replay_send} = State) ->
-    cauder_wx_statusbar:replay_send_fail(),
-    {noreply, refresh(State, State#wx_state{task = undefined})};
+  cauder_wx_statusbar:replay_send_fail(),
+  {noreply, refresh(State, State#wx_state{task = undefined})};
+
+
 handle_info(?DBG_SUCCESS(replay_receive, Uid, Time, System), #wx_state{task = replay_receive} = State) ->
-    cauder_wx_statusbar:replay_receive_finish(Uid, Time),
-    {noreply, refresh(State, State#wx_state{system = System, task = undefined})};
+  cauder_wx_statusbar:replay_receive_finish(Uid, Time),
+  {noreply, refresh(State, State#wx_state{system = System, task = undefined})};
+
 handle_info(?DBG_FAILURE(replay_receive, no_replay, _Stacktrace), #wx_state{task = replay_receive} = State) ->
-    cauder_wx_statusbar:replay_receive_fail(),
-    {noreply, refresh(State, State#wx_state{task = undefined})};
+  cauder_wx_statusbar:replay_receive_fail(),
+  {noreply, refresh(State, State#wx_state{task = undefined})};
+
+
 handle_info(?DBG_SUCCESS(replay_full_log, Time, System), #wx_state{task = replay_full_log} = State) ->
-    cauder_wx_statusbar:replay_full_log_finish(Time),
-    {noreply, refresh(State, State#wx_state{system = System, task = undefined})};
+  cauder_wx_statusbar:replay_full_log_finish(Time),
+  {noreply, refresh(State, State#wx_state{system = System, task = undefined})};
+
 %%%=============================================================================
 
 handle_info(?DBG_SUCCESS(rollback_steps, Steps, Time, System), #wx_state{task = rollback_steps} = State) ->
-<<<<<<< HEAD
-    cauder_wx_statusbar:rollback_steps_finish(Steps, Time),
-    {noreply, refresh(State, State#wx_state{system = System, task = undefined})};
-=======
   cauder_wx_statusbar:rollback_steps_finish(Steps, Time),
   {noreply, refresh(State, State#wx_state{system = System, task = undefined})};
 
@@ -676,92 +683,91 @@
   {noreply, refresh(State, State#wx_state{task = undefined})};
 
 
->>>>>>> a34e65c1
 handle_info(?DBG_SUCCESS(rollback_spawn, Pid, Time, System), #wx_state{task = rollback_spawn} = State) ->
-    cauder_wx_statusbar:rollback_spawn_finish(Pid, Time),
-    {noreply, refresh(State, State#wx_state{system = System, task = undefined})};
+  cauder_wx_statusbar:rollback_spawn_finish(Pid, Time),
+  {noreply, refresh(State, State#wx_state{system = System, task = undefined})};
+
 handle_info(?DBG_FAILURE(rollback_spawn, no_rollback, _Stacktrace), #wx_state{task = rollback_spawn} = State) ->
-    cauder_wx_statusbar:rollback_spawn_fail(),
-    {noreply, refresh(State, State#wx_state{task = undefined})};
+  cauder_wx_statusbar:rollback_spawn_fail(),
+  {noreply, refresh(State, State#wx_state{task = undefined})};
+
+
 handle_info(?DBG_SUCCESS(rollback_send, Uid, Time, System), #wx_state{task = rollback_send} = State) ->
-    cauder_wx_statusbar:rollback_send_finish(Uid, Time),
-    {noreply, refresh(State, State#wx_state{system = System, task = undefined})};
+  cauder_wx_statusbar:rollback_send_finish(Uid, Time),
+  {noreply, refresh(State, State#wx_state{system = System, task = undefined})};
+
 handle_info(?DBG_FAILURE(rollback_send, no_rollback, _Stacktrace), #wx_state{task = rollback_send} = State) ->
-    cauder_wx_statusbar:rollback_send_fail(),
-    {noreply, refresh(State, State#wx_state{task = undefined})};
+  cauder_wx_statusbar:rollback_send_fail(),
+  {noreply, refresh(State, State#wx_state{task = undefined})};
+
+
 handle_info(?DBG_SUCCESS(rollback_receive, Uid, Time, System), #wx_state{task = rollback_receive} = State) ->
-    cauder_wx_statusbar:rollback_receive_finish(Uid, Time),
-    {noreply, refresh(State, State#wx_state{system = System, task = undefined})};
+  cauder_wx_statusbar:rollback_receive_finish(Uid, Time),
+  {noreply, refresh(State, State#wx_state{system = System, task = undefined})};
+
 handle_info(?DBG_FAILURE(rollback_receive, no_rollback, _Stacktrace), #wx_state{task = rollback_receive} = State) ->
-    cauder_wx_statusbar:rollback_receive_fail(),
-    {noreply, refresh(State, State#wx_state{task = undefined})};
+  cauder_wx_statusbar:rollback_receive_fail(),
+  {noreply, refresh(State, State#wx_state{task = undefined})};
+
+
 handle_info(?DBG_SUCCESS(rollback_variable, Name, Time, System), #wx_state{task = rollback_variable} = State) ->
-    cauder_wx_statusbar:rollback_variable_finish(Name, Time),
-    {noreply, refresh(State, State#wx_state{system = System, task = undefined})};
+  cauder_wx_statusbar:rollback_variable_finish(Name, Time),
+  {noreply, refresh(State, State#wx_state{system = System, task = undefined})};
+
 handle_info(?DBG_FAILURE(rollback_variable, no_rollback, _Stacktrace), #wx_state{task = rollback_variable} = State) ->
-    cauder_wx_statusbar:rollback_variable_fail(),
-    {noreply, refresh(State, State#wx_state{task = undefined})};
+  cauder_wx_statusbar:rollback_variable_fail(),
+  {noreply, refresh(State, State#wx_state{task = undefined})};
+
 %%%=============================================================================
 
 % TODO Handle failed tasks when the user did not start the task.
 % i.e.: given {failure, Task1, _} and #wx_state{task = Task2} then Task1 != Task2
 
+
 handle_info(Info, State) ->
-    io:format("[~p:~p] Unhandled Info:~n~p~n", [?MODULE, ?LINE, Info]),
-    {noreply, State}.
+  io:format("[~p:~p] Unhandled Info:~n~p~n", [?MODULE, ?LINE, Info]),
+  {noreply, State}.
+
 
 %%------------------------------------------------------------------------------
 %% @private
 
 -spec terminate(Reason, State) -> ok when
-    Reason :: any(),
-    State :: state().
+  Reason :: any(),
+  State :: state().
 
 terminate(_Reason, #wx_state{frame = Frame}) ->
-    wxFrame:destroy(Frame),
-    wx:destroy(),
-    cauder:stop(),
-    ok.
+  wxFrame:destroy(Frame),
+  wx:destroy(),
+  cauder:stop(),
+  ok.
+
 
 %%------------------------------------------------------------------------------
 %% @private
 
 -spec code_change(OldVsn, State, Extra) -> {ok, NewState} when
-    OldVsn :: (term() | {down, term()}),
-    State :: state(),
-    Extra :: term(),
-    NewState :: state().
+  OldVsn :: (term() | {down, term()}),
+  State :: state(),
+  Extra :: term(),
+  NewState :: state().
 
 code_change(_OldVsn, State, _Extra) -> {ok, State}.
 
+
 %%%=============================================================================
 %%% Internal functions
 %%%=============================================================================
+
 
 %%--------------------------------------------------------------------
 %% @doc Starts a new debugging session.
 
 -spec start_session(State) -> IsStarting when
-    State :: state(),
-    IsStarting :: boolean().
+  State :: state(),
+  IsStarting :: boolean().
 
 start_session(#wx_state{module = Module}) ->
-<<<<<<< HEAD
-    Frame = cauder_wx:find(?FRAME, wxFrame),
-    EntryPoints = cauder:get_entry_points(Module),
-    case cauder_wx_dialog:start_session(Frame, EntryPoints) of
-        {manual, {Mod, Fun, Args}} ->
-            ok = cauder:init_system(Mod, Fun, Args),
-            cauder_wx_statusbar:init_start(),
-            true;
-        {replay, Path} ->
-            ok = cauder:init_system(Path),
-            cauder_wx_statusbar:init_start(),
-            true;
-        false ->
-            false
-    end.
-=======
   Frame = cauder_wx:find(?FRAME, wxFrame),
   EntryPoints = cauder:get_entry_points(Module),
   case cauder_wx_dialog:start_session(Frame, EntryPoints) of
@@ -776,27 +782,26 @@
     false -> false
   end.
 
->>>>>>> a34e65c1
 
 %%--------------------------------------------------------------------
 %% @doc Stops the current debugging session.
 
 -spec stop_session(State) -> Stopped when
-    State :: state(),
-    Stopped :: boolean().
+  State :: state(),
+  Stopped :: boolean().
 
 stop_session(#wx_state{system = undefined}) ->
-    true;
+  true;
 stop_session(_State) ->
-    Frame = cauder_wx:find(?FRAME, wxFrame),
-    case cauder_wx_dialog:stop_session(Frame) of
-        true ->
-            {ok, _} = cauder:stop_system(),
-            cauder_wx_statusbar:stop_finish(),
-            true;
-        false ->
-            false
-    end.
+  Frame = cauder_wx:find(?FRAME, wxFrame),
+  case cauder_wx_dialog:stop_session(Frame) of
+    true ->
+      {ok, _} = cauder:stop_system(),
+      cauder_wx_statusbar:stop_finish(),
+      true;
+    false -> false
+  end.
+
 
 %%--------------------------------------------------------------------
 %% @doc Updates the UI to show changes in the state.
@@ -816,60 +821,56 @@
 %% @see refresh/2
 
 -spec refresh(OldState, NewState) -> State when
-    OldState :: state(),
-    NewState :: state(),
-    State :: state().
+  OldState :: state(),
+  NewState :: state(),
+  State :: state().
 
 refresh(OldState, NewState) ->
-    cauder_wx_actions:update_process(OldState, NewState),
-
-    State = NewState#wx_state{pid = cauder_wx_actions:selected_pid()},
-
-    cauder_wx_menu:update(OldState, State),
-    cauder_wx_statusbar:update(OldState, State),
-
-    cauder_wx_code:update(OldState, State),
-    cauder_wx_actions:update(OldState, State),
-    cauder_wx_process:update(OldState, State),
-    cauder_wx_system:update(OldState, State),
-
-    State.
-
-%%%=============================================================================
+  cauder_wx_actions:update_process(OldState, NewState),
+
+  State = NewState#wx_state{pid = cauder_wx_actions:selected_pid()},
+
+  cauder_wx_menu:update(OldState, State),
+  cauder_wx_statusbar:update(OldState, State),
+
+  cauder_wx_code:update(OldState, State),
+  cauder_wx_actions:update(OldState, State),
+  cauder_wx_process:update(OldState, State),
+  cauder_wx_system:update(OldState, State),
+
+  State.
+
+
+%%%=============================================================================
+
 
 -spec button_to_semantics(ButtonId) -> Semantics when
-    ButtonId ::
-        ?ACTION_Manual_Forward_Button
-        | ?ACTION_Manual_Backward_Button
-        | ?ACTION_Automatic_Forward_Button
-        | ?ACTION_Automatic_Backward_Button,
-    Semantics :: ?FWD_SEM | ?BWD_SEM.
-
-button_to_semantics(?ACTION_Manual_Forward_Button) -> ?FWD_SEM;
-button_to_semantics(?ACTION_Manual_Backward_Button) -> ?BWD_SEM;
-button_to_semantics(?ACTION_Automatic_Forward_Button) -> ?FWD_SEM;
+  ButtonId :: ?ACTION_Manual_Forward_Button | ?ACTION_Manual_Backward_Button | ?ACTION_Automatic_Forward_Button | ?ACTION_Automatic_Backward_Button,
+  Semantics :: ?FWD_SEM | ?BWD_SEM.
+
+button_to_semantics(?ACTION_Manual_Forward_Button)     -> ?FWD_SEM;
+button_to_semantics(?ACTION_Manual_Backward_Button)    -> ?BWD_SEM;
+button_to_semantics(?ACTION_Automatic_Forward_Button)  -> ?FWD_SEM;
 button_to_semantics(?ACTION_Automatic_Backward_Button) -> ?BWD_SEM.
 
-%%%=============================================================================
+
+%%%=============================================================================
+
 
 %%--------------------------------------------------------------------
 %% @doc Stops CauDEr in a proper way.
 
 -spec stop_cauder(State) -> {stop, normal, NewState} | {noreply, NewState} when
-    State :: state(),
-    NewState :: state().
+  State :: state(),
+  NewState :: state().
 
 stop_cauder(State) ->
-    case stop_mode() of
-        normal ->
-            {stop, normal, State};
-        init ->
-            init:stop(),
-            {noreply, State};
-        {application, Name} ->
-            application:stop(Name),
-            {noreply, State}
-    end.
+  case stop_mode() of
+    normal -> {stop, normal, State};
+    init -> init:stop(), {noreply, State};
+    {application, Name} -> application:stop(Name), {noreply, State}
+  end.
+
 
 %%--------------------------------------------------------------------
 %% @doc Decider the proper way to stop CauDEr.
@@ -877,14 +878,13 @@
 -spec stop_mode() -> normal | init | {application, atom()}.
 
 stop_mode() ->
-    case application:get_application() of
-        undefined ->
-            normal;
-        {ok, App} ->
-            Started = proplists:get_value(started, application:info(), []),
-            case proplists:get_value(App, Started) of
-                undefined -> normal;
-                permanent -> init;
-                _ -> {application, App}
-            end
-    end.+  case application:get_application() of
+    undefined -> normal;
+    {ok, App} ->
+      Started = proplists:get_value(started, application:info(), []),
+      case proplists:get_value(App, Started) of
+        undefined -> normal;
+        permanent -> init;
+        _ -> {application, App}
+      end
+  end.