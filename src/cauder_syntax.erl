--- conflicted
+++ resolved
@@ -15,6 +15,7 @@
 -export([to_abstract_expr/1]).
 -export([remote_call/3]).
 
+
 -ifdef(EUNIT).
 -export([pattern/1]).
 -export([guard_test/1]).
@@ -22,271 +23,231 @@
 -export([expr/1]).
 -endif.
 
+
 %%------------------------------------------------------------------------------
 %% @doc Transforms a list of abstract clauses to the custom CauDEr
 %% representation.
 
 -spec clauses(Clauses1) -> Clauses2 when
-    Clauses1 :: [erl_parse:abstract_clause()],
-    Clauses2 :: [cauder_types:af_clause()].
+  Clauses1 :: [erl_parse:abstract_clause()],
+  Clauses2 :: [cauder_types:af_clause()].
 
 clauses([C0 | Cs]) ->
-    C1 = clause(C0),
-    [C1 | clauses(Cs)];
-clauses([]) ->
-    [].
+  C1 = clause(C0),
+  [C1 | clauses(Cs)];
+clauses([]) -> [].
+
 
 -spec clause(Clause1) -> Clause2 when
-    Clause1 :: erl_parse:abstract_clause(),
-    Clause2 :: cauder_types:af_clause().
+  Clause1 :: erl_parse:abstract_clause(),
+  Clause2 :: cauder_types:af_clause().
 
 clause({clause, Anno, H0, G0, B0}) ->
-    H1 = head(H0),
-    G1 = guard(G0),
-    B1 = exprs(B0),
-    {clause, ln(Anno), H1, G1, B1}.
+  H1 = head(H0),
+  G1 = guard(G0),
+  B1 = exprs(B0),
+  {clause, ln(Anno), H1, G1, B1}.
+
 
 head(Ps) -> patterns(Ps).
 
+
 patterns([P0 | Ps]) ->
-    P1 = pattern(P0),
-    [P1 | patterns(Ps)];
-patterns([]) ->
-    [].
-
-pattern({var, Anno, V}) ->
-    {var, ln(Anno), V};
-pattern({atom, Anno, A}) ->
-    {value, ln(Anno), A};
-pattern({integer, Anno, I}) ->
-    {value, ln(Anno), I};
-pattern({char, Anno, I}) ->
-    {value, ln(Anno), I};
-pattern({float, Anno, F}) ->
-    {value, ln(Anno), F};
-pattern({string, Anno, S}) ->
-    {value, ln(Anno), S};
-pattern({nil, Anno}) ->
-    {value, ln(Anno), []};
+  P1 = pattern(P0),
+  [P1 | patterns(Ps)];
+patterns([]) -> [].
+
+
+pattern({var, Anno, V})                       -> {var, ln(Anno), V};
+pattern({atom, Anno, A})                      -> {value, ln(Anno), A};
+pattern({integer, Anno, I})                   -> {value, ln(Anno), I};
+pattern({char, Anno, I})                      -> {value, ln(Anno), I};
+pattern({float, Anno, F})                     -> {value, ln(Anno), F};
+pattern({string, Anno, S})                    -> {value, ln(Anno), S};
+pattern({nil, Anno})                          -> {value, ln(Anno), []};
 pattern({cons, Anno, H0, T0}) ->
-    case {pattern(H0), pattern(T0)} of
-        {{value, _, H1}, {value, _, T1}} -> {value, ln(Anno), [H1 | T1]};
-        {H1, T1} -> {cons, ln(Anno), H1, T1}
-    end;
+  case {pattern(H0), pattern(T0)} of
+    {{value, _, H1}, {value, _, T1}} -> {value, ln(Anno), [H1 | T1]};
+    {H1, T1} -> {cons, ln(Anno), H1, T1}
+  end;
 pattern({tuple, Anno, Es0}) ->
-    Es1 = pattern_list(Es0),
-    try lists:map(fun get_value/1, Es1) of
-        Es2 -> {value, ln(Anno), list_to_tuple(Es2)}
-    catch
-        error:function_clause -> {tuple, ln(Anno), Es1}
-    end;
+  Es1 = pattern_list(Es0),
+  try lists:map(fun get_value/1, Es1) of
+    Es2 -> {value, ln(Anno), list_to_tuple(Es2)}
+  catch
+    error:function_clause -> {tuple, ln(Anno), Es1}
+  end;
+
 %% TODO Patterns - Map & Bit String
 
-pattern({match, Anno, Pat1, Pat2}) ->
-    {match, ln(Anno), pattern(Pat1), pattern(Pat2)};
+pattern({match, Anno, Pat1, Pat2})            -> {match, ln(Anno), pattern(Pat1), pattern(Pat2)};
+
 %% Evaluate compile-time expressions.
-pattern({op, _, '++', {nil, _}, R}) ->
-    pattern(R);
-pattern({op, _, '++', {cons, Anno, H, T}, R}) ->
-    pattern({cons, Anno, H, {op, Anno, '++', T, R}});
-pattern({op, _, '++', {string, Anno, L}, R}) ->
-    pattern(string_to_conses(Anno, L, R));
-pattern({op, _, _, _} = Op) ->
-    pattern(erl_eval:partial_eval(Op));
-pattern({op, _, _, _, _} = Op) ->
-    pattern(erl_eval:partial_eval(Op)).
+pattern({op, _, '++', {nil, _}, R})           -> pattern(R);
+pattern({op, _, '++', {cons, Anno, H, T}, R}) -> pattern({cons, Anno, H, {op, Anno, '++', T, R}});
+pattern({op, _, '++', {string, Anno, L}, R})  -> pattern(string_to_conses(Anno, L, R));
+
+pattern({op, _, _, _} = Op)                   -> pattern(erl_eval:partial_eval(Op));
+pattern({op, _, _, _, _} = Op)                -> pattern(erl_eval:partial_eval(Op)).
+
 
 string_to_conses(Anno, Cs, Tail) ->
-    lists:foldr(fun(C, T) -> {cons, Anno, {char, Anno, C}, T} end, Tail, Cs).
+  lists:foldr(fun(C, T) -> {cons, Anno, {char, Anno, C}, T} end, Tail, Cs).
+
 
 pattern_list([P0 | Ps]) ->
-    P1 = pattern(P0),
-    [P1 | pattern_list(Ps)];
-pattern_list([]) ->
-    [].
+  P1 = pattern(P0),
+  [P1 | pattern_list(Ps)];
+pattern_list([]) -> [].
+
 
 guard([G0 | Gs]) ->
-    G1 = and_guard(G0),
-    [G1 | guard(Gs)];
-guard([]) ->
-    [].
+  G1 = and_guard(G0),
+  [G1 | guard(Gs)];
+guard([]) -> [].
+
 
 and_guard([G0 | Gs]) ->
-    G1 = guard_test(G0),
-    [G1 | and_guard(Gs)];
-and_guard([]) ->
-    [].
+  G1 = guard_test(G0),
+  [G1 | and_guard(Gs)];
+and_guard([]) -> [].
+
 
 guard_test({call, Anno, {remote, _, {atom, _, erlang}, {atom, _, self}}, []}) ->
-<<<<<<< HEAD
-    {self, ln(Anno)};
-=======
   {self, ln(Anno)};
 guard_test({call, Anno, {remote, _, {atom, _, erlang}, {atom, _, node}}, []}) ->
   {node, ln(Anno)};
 guard_test({call, Anno, {remote, _, {atom, _, erlang}, {atom, _, nodes}}, []}) ->
   {nodes, ln(Anno)};
->>>>>>> a34e65c1
 guard_test({call, Anno, {remote, _, {atom, _, erlang}, {atom, _, F}}, As0}) ->
-    check_guard_bif(F, length(As0)),
-    As = gexpr_list(As0),
-    {bif, ln(Anno), erlang, F, As};
+  check_guard_bif(F, length(As0)),
+  As = gexpr_list(As0),
+  {bif, ln(Anno), erlang, F, As};
 guard_test({op, Anno, Op, L0}) ->
-    check_guard_op(Op, 1, [arith, bool]),
-    L1 = gexpr(L0),
-    {op, ln(Anno), Op, [L1]};
+  check_guard_op(Op, 1, [arith, bool]),
+  L1 = gexpr(L0),
+  {op, ln(Anno), Op, [L1]};
 guard_test({op, Anno, Op, L0, R0}) when Op =:= 'andalso'; Op =:= 'orelse' ->
-    L1 = gexpr(L0),
-    R1 = gexpr(R0),
-    {Op, ln(Anno), L1, R1};
+  L1 = gexpr(L0),
+  R1 = gexpr(R0),
+  {Op, ln(Anno), L1, R1};
 guard_test({op, Anno, Op, L0, R0}) ->
-    check_guard_op(Op, 2, [comp, bool, arith]),
-    L1 = gexpr(L0),
-    R1 = gexpr(R0),
-    {op, ln(Anno), Op, [L1, R1]};
-% Boolean var
-guard_test({var, _, _} = V) ->
-    V;
-guard_test({atom, Anno, true}) ->
-    {value, ln(Anno), true};
+  check_guard_op(Op, 2, [comp, bool, arith]),
+  L1 = gexpr(L0),
+  R1 = gexpr(R0),
+  {op, ln(Anno), Op, [L1, R1]};
+
+guard_test({var, _, _} = V)    -> V; % Boolean var
+guard_test({atom, Anno, true}) -> {value, ln(Anno), true};
+
 %% All other constants at this level means false.
-guard_test({atom, Anno, _}) ->
-    {value, ln(Anno), false};
-guard_test({integer, Anno, _}) ->
-    {value, ln(Anno), false};
-guard_test({char, Anno, _}) ->
-    {value, ln(Anno), false};
-guard_test({float, Anno, _}) ->
-    {value, ln(Anno), false};
-guard_test({string, Anno, _}) ->
-    {value, ln(Anno), false};
-guard_test({nil, Anno}) ->
-    {value, ln(Anno), false};
-guard_test({cons, Anno, _, _}) ->
-    {value, ln(Anno), false};
-guard_test({tuple, Anno, _}) ->
-    {value, ln(Anno), false}.
+guard_test({atom, Anno, _})    -> {value, ln(Anno), false};
+guard_test({integer, Anno, _}) -> {value, ln(Anno), false};
+guard_test({char, Anno, _})    -> {value, ln(Anno), false};
+guard_test({float, Anno, _})   -> {value, ln(Anno), false};
+guard_test({string, Anno, _})  -> {value, ln(Anno), false};
+guard_test({nil, Anno})        -> {value, ln(Anno), false};
+guard_test({cons, Anno, _, _}) -> {value, ln(Anno), false};
+guard_test({tuple, Anno, _})   -> {value, ln(Anno), false}.
 
 %% TODO Guard test - Map & Bit String
 
-gexpr({var, Anno, V}) ->
-    {var, ln(Anno), V};
-gexpr({atom, Anno, A}) ->
-    {value, ln(Anno), A};
-gexpr({integer, Anno, I}) ->
-    {value, ln(Anno), I};
-gexpr({char, Anno, I}) ->
-    {value, ln(Anno), I};
-gexpr({float, Anno, F}) ->
-    {value, ln(Anno), F};
-gexpr({string, Anno, S}) ->
-    {value, ln(Anno), S};
-gexpr({nil, Anno}) ->
-    {value, ln(Anno), []};
+
+gexpr({var, Anno, V})     -> {var, ln(Anno), V};
+gexpr({atom, Anno, A})    -> {value, ln(Anno), A};
+gexpr({integer, Anno, I}) -> {value, ln(Anno), I};
+gexpr({char, Anno, I})    -> {value, ln(Anno), I};
+gexpr({float, Anno, F})   -> {value, ln(Anno), F};
+gexpr({string, Anno, S})  -> {value, ln(Anno), S};
+gexpr({nil, Anno})        -> {value, ln(Anno), []};
 gexpr({cons, Anno, H0, T0}) ->
-    case {gexpr(H0), gexpr(T0)} of
-        {{value, _, H1}, {value, _, T1}} -> {value, ln(Anno), [H1 | T1]};
-        {H1, T1} -> {cons, ln(Anno), H1, T1}
-    end;
+  case {gexpr(H0), gexpr(T0)} of
+    {{value, _, H1}, {value, _, T1}} -> {value, ln(Anno), [H1 | T1]};
+    {H1, T1} -> {cons, ln(Anno), H1, T1}
+  end;
 gexpr({tuple, Anno, Es0}) ->
-    Es1 = gexpr_list(Es0),
-    try lists:map(fun get_value/1, Es1) of
-        Es2 -> {value, ln(Anno), list_to_tuple(Es2)}
-    catch
-        error:function_clause -> {tuple, ln(Anno), Es1}
-    end;
+  Es1 = gexpr_list(Es0),
+  try lists:map(fun get_value/1, Es1) of
+    Es2 -> {value, ln(Anno), list_to_tuple(Es2)}
+  catch
+    error:function_clause -> {tuple, ln(Anno), Es1}
+  end;
+
 %% TODO Guards - Map & Bit String
 
 %%% The erl_expand_records pass has added the module name 'erlang' to
 %%% all BIF calls, even in guards.
 gexpr({call, Anno, {remote, _, {atom, _, erlang}, {atom, _, self}}, []}) ->
-<<<<<<< HEAD
-    {self, ln(Anno)};
-=======
   {self, ln(Anno)};
 gexpr({call, Anno, {remote, _, {atom, _, erlang}, {atom, _, node}}, []}) ->
   {node, ln(Anno)};
 gexpr({call, Anno, {remote, _, {atom, _, erlang}, {atom, _, nodes}}, []}) ->
   {nodes, ln(Anno)};
->>>>>>> a34e65c1
 gexpr({call, Anno, {remote, _, {atom, _, erlang}, {atom, _, F}}, As0}) ->
-    check_guard_bif(F, length(As0)),
-    As = gexpr_list(As0),
-    {bif, ln(Anno), erlang, F, As};
+  check_guard_bif(F, length(As0)),
+  As = gexpr_list(As0),
+  {bif, ln(Anno), erlang, F, As};
 gexpr({op, Anno, Op, A0}) ->
-    check_guard_op(Op, 1, [arith]),
-    A1 = gexpr(A0),
-    {op, ln(Anno), Op, [A1]};
+  check_guard_op(Op, 1, [arith]),
+  A1 = gexpr(A0),
+  {op, ln(Anno), Op, [A1]};
 gexpr({op, Anno, Op, L0, R0}) when Op =:= 'andalso'; Op =:= 'orelse' ->
-    L1 = gexpr(L0),
-    R1 = gexpr(R0),
-    {Op, ln(Anno), L1, R1};
+  L1 = gexpr(L0),
+  R1 = gexpr(R0),
+  {Op, ln(Anno), L1, R1};
 gexpr({op, Anno, Op, L0, R0}) ->
-    check_guard_op(Op, 2, [comp, bool, arith]),
-    L1 = gexpr(L0),
-    R1 = gexpr(R0),
-    {op, ln(Anno), Op, [L1, R1]}.
+  check_guard_op(Op, 2, [comp, bool, arith]),
+  L1 = gexpr(L0),
+  R1 = gexpr(R0),
+  {op, ln(Anno), Op, [L1, R1]}.
+
 
 gexpr_list([E0 | Es]) ->
-    E1 = gexpr(E0),
-    [E1 | gexpr_list(Es)];
-gexpr_list([]) ->
-    [].
+  E1 = gexpr(E0),
+  [E1 | gexpr_list(Es)];
+gexpr_list([]) -> [].
+
 
 exprs([E0 | Es]) ->
-    E1 = expr(E0),
-    [E1 | exprs(Es)];
-exprs([]) ->
-    [].
-
-expr({var, Anno, V}) ->
-    {var, ln(Anno), V};
-expr({integer, Anno, I}) ->
-    {value, ln(Anno), I};
-expr({char, Anno, I}) ->
-    {value, ln(Anno), I};
-expr({float, Anno, F}) ->
-    {value, ln(Anno), F};
-expr({atom, Anno, A}) ->
-    {value, ln(Anno), A};
-expr({string, Anno, S}) ->
-    {value, ln(Anno), S};
-expr({nil, Anno}) ->
-    {value, ln(Anno), []};
+  E1 = expr(E0),
+  [E1 | exprs(Es)];
+exprs([]) -> [].
+
+
+expr({var, Anno, V})     -> {var, ln(Anno), V};
+expr({integer, Anno, I}) -> {value, ln(Anno), I};
+expr({char, Anno, I})    -> {value, ln(Anno), I};
+expr({float, Anno, F})   -> {value, ln(Anno), F};
+expr({atom, Anno, A})    -> {value, ln(Anno), A};
+expr({string, Anno, S})  -> {value, ln(Anno), S};
+expr({nil, Anno})        -> {value, ln(Anno), []};
 expr({cons, Anno, H0, T0}) ->
-    case {expr(H0), expr(T0)} of
-        {{value, _, H1}, {value, _, T1}} -> {value, ln(Anno), [H1 | T1]};
-        {H1, T1} -> {cons, ln(Anno), H1, T1}
-    end;
+  case {expr(H0), expr(T0)} of
+    {{value, _, H1}, {value, _, T1}} -> {value, ln(Anno), [H1 | T1]};
+    {H1, T1} -> {cons, ln(Anno), H1, T1}
+  end;
 expr({tuple, Anno, Es0}) ->
-    Es1 = expr_list(Es0),
-    try lists:map(fun get_value/1, Es1) of
-        Es2 -> {value, ln(Anno), list_to_tuple(Es2)}
-    catch
-        error:function_clause -> {tuple, ln(Anno), Es1}
-    end;
+  Es1 = expr_list(Es0),
+  try lists:map(fun get_value/1, Es1) of
+    Es2 -> {value, ln(Anno), list_to_tuple(Es2)}
+  catch
+    error:function_clause -> {tuple, ln(Anno), Es1}
+  end;
 expr({'if', Anno, Cs0}) ->
-    Cs1 = icr_clauses(Cs0),
-    {'if', ln(Anno), Cs1};
+  Cs1 = icr_clauses(Cs0),
+  {'if', ln(Anno), Cs1};
 expr({'case', Anno, E0, Cs0}) ->
-    E1 = expr(E0),
-    Cs1 = icr_clauses(Cs0),
-    {'case', ln(Anno), E1, Cs1};
+  E1 = expr(E0),
+  Cs1 = icr_clauses(Cs0),
+  {'case', ln(Anno), E1, Cs1};
 expr({'receive', Anno, Cs0}) ->
-    Cs1 = icr_clauses(Cs0),
-    {'receive', ln(Anno), Cs1};
+  Cs1 = icr_clauses(Cs0),
+  {'receive', ln(Anno), Cs1};
 expr({'fun', Anno, {clauses, Cs0}}) ->
-    Cs = fun_clauses(Cs0),
-    Name = new_fun_name(),
-    {make_fun, ln(Anno), Name, Cs};
+  Cs = fun_clauses(Cs0),
+  Name = new_fun_name(),
+  {make_fun, ln(Anno), Name, Cs};
 expr({call, Anno, {remote, _, {atom, _, erlang}, {atom, _, self}}, []}) ->
-<<<<<<< HEAD
-    {self, ln(Anno)};
-expr({call, Anno, {remote, _, {atom, _, erlang}, {atom, _, spawn}}, [Fun]}) ->
-    {spawn, ln(Anno), expr(Fun)};
-expr({call, Anno, {remote, _, {atom, _, erlang}, {atom, _, spawn}}, [Mod, Func, As]}) ->
-    {spawn, ln(Anno), expr(Mod), expr(Func), expr(As)};
-=======
   {self, ln(Anno)};
 expr({call, Anno, {remote, _, {atom, _, erlang}, {atom, _, node}}, []}) ->
   {node, ln(Anno)};
@@ -304,187 +265,184 @@
   {start, ln(Anno), expr(Name)};
 expr({call, Anno, {remote, _, {atom, _, slave}, {atom, _, start}}, [Host, Name]}) ->
   {start, ln(Anno), expr(Host), expr(Name)};
->>>>>>> a34e65c1
 expr({call, Anno, {remote, _, {atom, _, erlang}, {atom, _, send}}, [Dest, Msg]}) ->
-    {send, ln(Anno), expr(Dest), expr(Msg)};
+  {send, ln(Anno), expr(Dest), expr(Msg)};
 expr({call, Anno, {remote, _, {atom, _, Mod}, {atom, _, Func}}, As0}) ->
-    As = expr_list(As0),
-    case erlang:is_builtin(Mod, Func, length(As)) of
-        false -> {remote_call, ln(Anno), Mod, Func, As};
-        true -> {bif, ln(Anno), Mod, Func, As}
-    end;
+  As = expr_list(As0),
+  case erlang:is_builtin(Mod, Func, length(As)) of
+    false -> {remote_call, ln(Anno), Mod, Func, As};
+    true -> {bif, ln(Anno), Mod, Func, As}
+  end;
 expr({call, Anno, {atom, _, Func}, As0}) ->
-    As = expr_list(As0),
-    {local_call, ln(Anno), Func, As};
+  As = expr_list(As0),
+  {local_call, ln(Anno), Func, As};
 expr({call, Anno, {remote, _, Mod0, Func0}, As0}) ->
-    Mod = expr(Mod0),
-    Func = expr(Func0),
-    As = expr_list(As0),
-    {apply, ln(Anno), Mod, Func, As};
+  Mod = expr(Mod0),
+  Func = expr(Func0),
+  As = expr_list(As0),
+  {apply, ln(Anno), Mod, Func, As};
 expr({call, Anno, Fun0, As0}) ->
-    Fun = expr(Fun0),
-    As = expr_list(As0),
-    {apply_fun, ln(Anno), Fun, As};
+  Fun = expr(Fun0),
+  As = expr_list(As0),
+  {apply_fun, ln(Anno), Fun, As};
 expr({match, Anno, P0, E0}) ->
-    E1 = expr(E0),
-    P1 = pattern(P0),
-    {match, ln(Anno), P1, E1};
+  E1 = expr(E0),
+  P1 = pattern(P0),
+  {match, ln(Anno), P1, E1};
 expr({op, Anno, Op, A0}) ->
-    A1 = expr(A0),
-    {op, ln(Anno), Op, [A1]};
+  A1 = expr(A0),
+  {op, ln(Anno), Op, [A1]};
 expr({op, Anno, '!', L0, R0}) ->
-    L1 = expr(L0),
-    R1 = expr(R0),
-    {send_op, ln(Anno), L1, R1};
+  L1 = expr(L0),
+  R1 = expr(R0),
+  {send_op, ln(Anno), L1, R1};
 expr({op, Anno, Op, L0, R0}) when Op =:= 'andalso'; Op =:= 'orelse' ->
-    L1 = expr(L0),
-    R1 = expr(R0),
-    {Op, ln(Anno), L1, R1};
+  L1 = expr(L0),
+  R1 = expr(R0),
+  {Op, ln(Anno), L1, R1};
 expr({op, Anno, Op, L0, R0}) ->
-    L1 = expr(L0),
-    R1 = expr(R0),
-    {op, ln(Anno), Op, [L1, R1]}.
+  L1 = expr(L0),
+  R1 = expr(R0),
+  {op, ln(Anno), Op, [L1, R1]}.
 
 %% TODO Expressions - Map, Block, Try-Catch, Comprehensions & Bit String
+
 
 %%------------------------------------------------------------------------------
 %% @doc Transforms a list of abstract expressions to the custom CauDEr
 %% representation.
 
 -spec expr_list(Expressions1) -> Expressions2 when
-    Expressions1 :: [erl_parse:abstract_expr()],
-    Expressions2 :: [cauder_types:abstract_expr()].
+  Expressions1 :: [erl_parse:abstract_expr()],
+  Expressions2 :: [cauder_types:abstract_expr()].
 
 expr_list([E0 | Es]) ->
-    E1 = expr(E0),
-    [E1 | expr_list(Es)];
-expr_list([]) ->
-    [].
+  E1 = expr(E0),
+  [E1 | expr_list(Es)];
+expr_list([]) -> [].
+
 
 icr_clauses([C0 | Cs]) ->
-    C1 = clause(C0),
-    [C1 | icr_clauses(Cs)];
-icr_clauses([]) ->
-    [].
+  C1 = clause(C0),
+  [C1 | icr_clauses(Cs)];
+icr_clauses([]) -> [].
+
 
 fun_clauses([{clause, A, H, G, B} | Cs]) ->
-    [{clause, ln(A), head(H), guard(G), exprs(B)} | fun_clauses(Cs)];
-fun_clauses([]) ->
-    [].
+  [{clause, ln(A), head(H), guard(G), exprs(B)} | fun_clauses(Cs)];
+fun_clauses([]) -> [].
+
 
 new_fun_name() ->
-    {F, A} = get(current_function),
-    I = get(fun_count),
-    put(fun_count, I + 1),
-    Name = "-" ++ atom_to_list(F) ++ "/" ++ integer_to_list(A) ++ "-fun-" ++ integer_to_list(I) ++ "-",
-    list_to_atom(Name).
+  {F, A} = get(current_function),
+  I = get(fun_count),
+  put(fun_count, I + 1),
+  Name = "-" ++ atom_to_list(F) ++ "/" ++ integer_to_list(A) ++ "-fun-" ++ integer_to_list(I) ++ "-",
+  list_to_atom(Name).
+
 
 ln(Anno) -> erl_anno:line(Anno).
 
+
 check_guard_bif(Name, Arity) ->
-    case erl_internal:guard_bif(Name, Arity) of
-        true -> ok;
-        false -> exception(error, guard_expr)
-    end.
+  case erl_internal:guard_bif(Name, Arity) of
+    true -> ok;
+    false -> exception(error, guard_expr)
+  end.
+
 
 check_guard_op(Op, Arity, AllowedTypes) ->
-    Type = erl_internal:op_type(Op, Arity),
-    case lists:member(Type, AllowedTypes) of
-        true -> ok;
-        false -> exception(error, guard_expr)
-    end.
+  Type = erl_internal:op_type(Op, Arity),
+  case lists:member(Type, AllowedTypes) of
+    true -> ok;
+    false -> exception(error, guard_expr)
+  end.
+
 
 %%------------------------------------------------------------------------------
 %% @doc Returns the Erlang term represented by the given `AbstractLiteral'.
 
 -spec get_value(AbstractLiteral) -> Term when
-    AbstractLiteral :: cauder_types:af_literal(),
-    Term :: term().
+  AbstractLiteral :: cauder_types:af_literal(),
+  Term :: term().
 
 get_value({value, _, V}) -> V.
 
+
 %%%=============================================================================
 
+
 -spec exception(Class, Reason) -> no_return() when
-    Class :: error | exit | throw,
-    Reason :: term().
+  Class :: error | exit | throw,
+  Reason :: term().
 
 exception(Class, Reason) ->
-    % TODO Add additional info: current line, module, etc.
-    erlang:Class(Reason).
+  % TODO Add additional info: current line, module, etc.
+  erlang:Class(Reason).
+
 
 %%%=============================================================================
+
 
 %%------------------------------------------------------------------------------
 %% @doc Replaces all occurrences of the given `Variable' in each one of the
 %% `Expressions' with the given literal `Value'.
 
 -spec replace_variable(Expression | [Expression], Variable, Value) -> NewExpression | [NewExpression] when
-    Expression :: cauder_types:abstract_expr(),
-    Variable :: cauder_types:af_variable(),
-    Value :: term(),
-    NewExpression :: cauder_types:abstract_expr().
+  Expression :: cauder_types:abstract_expr(),
+  Variable :: cauder_types:af_variable(),
+  Value :: term(),
+  NewExpression :: cauder_types:abstract_expr().
 
 replace_variable([E0 | Es], Var = {var, _, _}, Val) ->
-    E = replace_variable(E0, Var, Val),
-    [E | replace_variable(Es, Var, Val)];
-replace_variable([], _, _) ->
-    [];
+  E = replace_variable(E0, Var, Val),
+  [E | replace_variable(Es, Var, Val)];
+replace_variable([], _, _) -> [];
+
 replace_variable({clause, Line, H0, G0, B0}, Var, Val) ->
-    H = replace_variable(H0, Var, Val),
-    G = replace_variable(G0, Var, Val),
-    B = replace_variable(B0, Var, Val),
-    {clause, Line, H, G, B};
+  H = replace_variable(H0, Var, Val),
+  G = replace_variable(G0, Var, Val),
+  B = replace_variable(B0, Var, Val),
+  {clause, Line, H, G, B};
+
 replace_variable(Expr = {value, _, _}, _, _) ->
-    Expr;
+  Expr;
 replace_variable({var, _, Name}, {var, Line, Name}, Val) ->
-    {value, Line, Val};
+  {value, Line, Val};
 replace_variable(Expr = {var, _, _}, _, _) ->
-    Expr;
+  Expr;
 replace_variable({cons, Line, H0, T0}, Var, Val) ->
-    H = replace_variable(H0, Var, Val),
-    T = replace_variable(T0, Var, Val),
-    case cauder_eval:is_value(H) andalso cauder_eval:is_value(T) of
-        true -> {value, Line, [cauder_eval:concrete(H) | cauder_eval:concrete(T)]};
-        false -> {cons, Line, H, T}
-    end;
+  H = replace_variable(H0, Var, Val),
+  T = replace_variable(T0, Var, Val),
+  case cauder_eval:is_value(H) andalso cauder_eval:is_value(T) of
+    true -> {value, Line, [cauder_eval:concrete(H) | cauder_eval:concrete(T)]};
+    false -> {cons, Line, H, T}
+  end;
 replace_variable({tuple, Line, Es0}, Var, Val) ->
-    Es = replace_variable(Es0, Var, Val),
-    case cauder_eval:is_value(Es) of
-        true ->
-            Tuple = list_to_tuple(lists:map(fun cauder_eval:concrete/1, Es)),
-            {value, Line, Tuple};
-        false ->
-            {tuple, Line, Es}
-    end;
+  Es = replace_variable(Es0, Var, Val),
+  case cauder_eval:is_value(Es) of
+    true ->
+      Tuple = list_to_tuple(lists:map(fun cauder_eval:concrete/1, Es)),
+      {value, Line, Tuple};
+    false -> {tuple, Line, Es}
+  end;
 replace_variable({'if', Line, Cs0}, Var, Val) ->
-    Cs = replace_variable(Cs0, Var, Val),
-    {'if', Line, Cs};
+  Cs = replace_variable(Cs0, Var, Val),
+  {'if', Line, Cs};
 replace_variable({'case', Line, A0, Cs0}, Var, Val) ->
-    A = replace_variable(A0, Var, Val),
-    Cs = replace_variable(Cs0, Var, Val),
-    {'case', Line, A, Cs};
+  A = replace_variable(A0, Var, Val),
+  Cs = replace_variable(Cs0, Var, Val),
+  {'case', Line, A, Cs};
 replace_variable({'receive', Line, Cs0}, Var, Val) ->
-    Cs = replace_variable(Cs0, Var, Val),
-    {'receive', Line, Cs};
+  Cs = replace_variable(Cs0, Var, Val),
+  {'receive', Line, Cs};
 replace_variable({make_fun, Line, Name, Cs0}, Var, Val) ->
-    Cs = replace_variable(Cs0, Var, Val),
-    {make_fun, Line, Name, Cs};
+  Cs = replace_variable(Cs0, Var, Val),
+  {make_fun, Line, Name, Cs};
 replace_variable({bif, Line, M, F, As0}, Var, Val) ->
-    As = replace_variable(As0, Var, Val),
-    {bif, Line, M, F, As};
+  As = replace_variable(As0, Var, Val),
+  {bif, Line, M, F, As};
 replace_variable(E = {self, _}, _, _) ->
-<<<<<<< HEAD
-    E;
-replace_variable({spawn, Line, Fun0}, Var, Val) ->
-    Fun = replace_variable(Fun0, Var, Val),
-    {spawn, Line, Fun};
-replace_variable({spawn, Line, M0, F0, As0}, Var, Val) ->
-    M = replace_variable(M0, Var, Val),
-    F = replace_variable(F0, Var, Val),
-    As = replace_variable(As0, Var, Val),
-    {spawn, Line, M, F, As};
-=======
   E;
 replace_variable(E = {node, _}, _, _) ->
   E;
@@ -515,110 +473,98 @@
   H = replace_variable(Host0, Var, Val),
   N = replace_variable(Name0, Var, Val),
   {start, Line, H, N};
->>>>>>> a34e65c1
 replace_variable({send, Line, L0, R0}, Var, Val) ->
-    L = replace_variable(L0, Var, Val),
-    R = replace_variable(R0, Var, Val),
-    {send, Line, L, R};
+  L = replace_variable(L0, Var, Val),
+  R = replace_variable(R0, Var, Val),
+  {send, Line, L, R};
 replace_variable({send_op, Line, L0, R0}, Var, Val) ->
-    L = replace_variable(L0, Var, Val),
-    R = replace_variable(R0, Var, Val),
-    {send_op, Line, L, R};
+  L = replace_variable(L0, Var, Val),
+  R = replace_variable(R0, Var, Val),
+  {send_op, Line, L, R};
 replace_variable({local_call, Line, F, As0}, Var, Val) ->
-    As = replace_variable(As0, Var, Val),
-    {local_call, Line, F, As};
+  As = replace_variable(As0, Var, Val),
+  {local_call, Line, F, As};
 replace_variable({remote_call, Line, M, F, As0}, Var, Val) ->
-    As = replace_variable(As0, Var, Val),
-    {remote_call, Line, M, F, As};
+  As = replace_variable(As0, Var, Val),
+  {remote_call, Line, M, F, As};
 replace_variable({apply, Line, M0, F0, As0}, Var, Val) ->
-    M = replace_variable(M0, Var, Val),
-    F = replace_variable(F0, Var, Val),
-    As = replace_variable(As0, Var, Val),
-    {apply, Line, M, F, As};
+  M = replace_variable(M0, Var, Val),
+  F = replace_variable(F0, Var, Val),
+  As = replace_variable(As0, Var, Val),
+  {apply, Line, M, F, As};
 replace_variable({apply_fun, Line, Fun0, As0}, Var, Val) ->
-    Fun = replace_variable(Fun0, Var, Val),
-    As = replace_variable(As0, Var, Val),
-    {apply_fun, Line, Fun, As};
+  Fun = replace_variable(Fun0, Var, Val),
+  As = replace_variable(As0, Var, Val),
+  {apply_fun, Line, Fun, As};
 replace_variable({match, Line, P0, E0}, Var, Val) ->
-    E = replace_variable(E0, Var, Val),
-    P = replace_variable(P0, Var, Val),
-    {match, Line, P, E};
+  E = replace_variable(E0, Var, Val),
+  P = replace_variable(P0, Var, Val),
+  {match, Line, P, E};
 replace_variable({op, Line, Op, [A0]}, Var, Val) ->
-    A = replace_variable(A0, Var, Val),
-    {op, Line, Op, [A]};
+  A = replace_variable(A0, Var, Val),
+  {op, Line, Op, [A]};
 replace_variable({op, Line, Op, [L0, R0]}, Var, Val) ->
-    L = replace_variable(L0, Var, Val),
-    R = replace_variable(R0, Var, Val),
-    {op, Line, Op, [L, R]};
+  L = replace_variable(L0, Var, Val),
+  R = replace_variable(R0, Var, Val),
+  {op, Line, Op, [L, R]};
 replace_variable({Op, Line, L0, R0}, Var, Val) when Op =:= 'andalso'; Op =:= 'orelse' ->
-    L = replace_variable(L0, Var, Val),
-    R = replace_variable(R0, Var, Val),
-    {Op, Line, L, R}.
+  L = replace_variable(L0, Var, Val),
+  R = replace_variable(R0, Var, Val),
+  {Op, Line, L, R}.
+
 
 %%%=============================================================================
+
 
 %%------------------------------------------------------------------------------
 %% @doc Converts the given expression to the original `erl_parse'
 %% representation.
 
--spec to_abstract_expr
-    (Expression) -> NewExpression when
-        Expression :: cauder_types:abstract_expr(),
-        NewExpression :: erl_syntax:syntaxTree();
-    (Expressions) -> NewExpressions when
-        Expressions :: [cauder_types:abstract_expr()],
-        NewExpressions :: [erl_syntax:syntaxTree()].
+-spec to_abstract_expr(Expression) -> NewExpression when
+  Expression :: cauder_types:abstract_expr(),
+  NewExpression :: erl_syntax:syntaxTree()
+;                     (Expressions) -> NewExpressions when
+  Expressions :: [cauder_types:abstract_expr()],
+  NewExpressions :: [erl_syntax:syntaxTree()].
 
 to_abstract_expr(Es) when is_list(Es) -> lists:map(fun to_abstract_expr/1, Es);
+
 to_abstract_expr({clause, Line, H, G, B}) ->
-    Node = erl_syntax:clause(to_abstract_expr(H), to_abstract_expr(G), to_abstract_expr(B)),
-    set_line(Node, Line);
+  Node = erl_syntax:clause(to_abstract_expr(H), to_abstract_expr(G), to_abstract_expr(B)),
+  set_line(Node, Line);
+
 to_abstract_expr({value, Line, Fun}) when is_function(Fun) ->
-    % TODO Module
-    Node = erl_syntax:text(io_lib:format("~p", [Fun])),
-    set_line(Node, Line);
+  % TODO Module
+  Node = erl_syntax:text(io_lib:format("~p", [Fun])),
+  set_line(Node, Line);
 to_abstract_expr({value, Line, Value}) ->
-    Node = erl_syntax:abstract(Value),
-    set_line(Node, Line);
+  Node = erl_syntax:abstract(Value),
+  set_line(Node, Line);
 to_abstract_expr({var, Line, Name}) ->
-    Node = erl_syntax:variable(Name),
-    set_line(Node, Line);
+  Node = erl_syntax:variable(Name),
+  set_line(Node, Line);
 to_abstract_expr({cons, Line, H, T}) ->
-    Node = erl_syntax:cons(to_abstract_expr(H), to_abstract_expr(T)),
-    set_line(Node, Line);
+  Node = erl_syntax:cons(to_abstract_expr(H), to_abstract_expr(T)),
+  set_line(Node, Line);
 to_abstract_expr({tuple, Line, Es}) ->
-    Node = erl_syntax:tuple(to_abstract_expr(Es)),
-    set_line(Node, Line);
+  Node = erl_syntax:tuple(to_abstract_expr(Es)),
+  set_line(Node, Line);
 to_abstract_expr({'if', Line, Cs}) ->
-    Node = erl_syntax:if_expr(to_abstract_expr(Cs)),
-    set_line(Node, Line);
+  Node = erl_syntax:if_expr(to_abstract_expr(Cs)),
+  set_line(Node, Line);
 to_abstract_expr({'case', Line, A, Cs}) ->
-    Node = erl_syntax:case_expr(to_abstract_expr(A), to_abstract_expr(Cs)),
-    set_line(Node, Line);
+  Node = erl_syntax:case_expr(to_abstract_expr(A), to_abstract_expr(Cs)),
+  set_line(Node, Line);
 to_abstract_expr({'receive', Line, Cs}) ->
-    Node = erl_syntax:receive_expr(to_abstract_expr(Cs)),
-    set_line(Node, Line);
+  Node = erl_syntax:receive_expr(to_abstract_expr(Cs)),
+  set_line(Node, Line);
 to_abstract_expr({make_fun, Line, _Name, Cs}) ->
-    Node = erl_syntax:fun_expr(to_abstract_expr(Cs)),
-    set_line(Node, Line);
+  Node = erl_syntax:fun_expr(to_abstract_expr(Cs)),
+  set_line(Node, Line);
 to_abstract_expr({bif, Line, M, F, As}) ->
-    Node = erl_syntax:application(erl_syntax:atom(M), erl_syntax:atom(F), to_abstract_expr(As)),
-    set_line(Node, Line);
+  Node = erl_syntax:application(erl_syntax:atom(M), erl_syntax:atom(F), to_abstract_expr(As)),
+  set_line(Node, Line);
 to_abstract_expr({self, Line}) ->
-<<<<<<< HEAD
-    Node = erl_syntax:application(erl_syntax:atom(erlang), erl_syntax:atom(self), []),
-    set_line(Node, Line);
-to_abstract_expr({spawn, Line, Fun}) ->
-    Node = erl_syntax:application(erl_syntax:atom(erlang), erl_syntax:atom(spawn), [to_abstract_expr(Fun)]),
-    set_line(Node, Line);
-to_abstract_expr({spawn, Line, M, F, As}) ->
-    Node = erl_syntax:application(
-        erl_syntax:atom(erlang),
-        erl_syntax:atom(spawn),
-        [to_abstract_expr(M), to_abstract_expr(F), to_abstract_expr(As)]
-    ),
-    set_line(Node, Line);
-=======
   Node = erl_syntax:application(erl_syntax:atom(erlang), erl_syntax:atom(self), []),
   set_line(Node, Line);
 to_abstract_expr({node, Line}) ->
@@ -657,58 +603,59 @@
     erl_syntax:atom(start),
            [to_abstract_expr(H), to_abstract_expr(N)]),
   set_line(Node, Line);
->>>>>>> a34e65c1
 to_abstract_expr({send, Line, L, R}) ->
-    Node = erl_syntax:application(erl_syntax:atom(erlang), erl_syntax:atom(send), [
-        to_abstract_expr(L),
-        to_abstract_expr(R)
-    ]),
-    set_line(Node, Line);
+  Node = erl_syntax:application(erl_syntax:atom(erlang), erl_syntax:atom(send), [to_abstract_expr(L), to_abstract_expr(R)]),
+  set_line(Node, Line);
 to_abstract_expr({send_op, Line, L, R}) ->
-    Node = erl_syntax:infix_expr(to_abstract_expr(L), erl_syntax:operator('!'), to_abstract_expr(R)),
-    set_line(Node, Line);
+  Node = erl_syntax:infix_expr(to_abstract_expr(L), erl_syntax:operator('!'), to_abstract_expr(R)),
+  set_line(Node, Line);
 to_abstract_expr({local_call, Line, F, As}) ->
-    Node = erl_syntax:application(erl_syntax:atom(F), to_abstract_expr(As)),
-    set_line(Node, Line);
+  Node = erl_syntax:application(erl_syntax:atom(F), to_abstract_expr(As)),
+  set_line(Node, Line);
 to_abstract_expr({remote_call, Line, M, F, As}) ->
-    Node = erl_syntax:application(erl_syntax:atom(M), erl_syntax:atom(F), to_abstract_expr(As)),
-    set_line(Node, Line);
+  Node = erl_syntax:application(erl_syntax:atom(M), erl_syntax:atom(F), to_abstract_expr(As)),
+  set_line(Node, Line);
 to_abstract_expr({apply, Line, M, F, As}) ->
-    Node = erl_syntax:application(to_abstract_expr(M), to_abstract_expr(F), to_abstract_expr(As)),
-    set_line(Node, Line);
+  Node = erl_syntax:application(to_abstract_expr(M), to_abstract_expr(F), to_abstract_expr(As)),
+  set_line(Node, Line);
 to_abstract_expr({apply_fun, Line, Fun, As}) ->
-    Node = erl_syntax:application(to_abstract_expr(Fun), to_abstract_expr(As)),
-    set_line(Node, Line);
+  Node = erl_syntax:application(to_abstract_expr(Fun), to_abstract_expr(As)),
+  set_line(Node, Line);
 to_abstract_expr({match, Line, P, E}) ->
-    Node = erl_syntax:match_expr(to_abstract_expr(P), to_abstract_expr(E)),
-    set_line(Node, Line);
+  Node = erl_syntax:match_expr(to_abstract_expr(P), to_abstract_expr(E)),
+  set_line(Node, Line);
 to_abstract_expr({op, Line, Op, [A]}) ->
-    Node = erl_syntax:prefix_expr(erl_syntax:operator(Op), to_abstract_expr(A)),
-    set_line(Node, Line);
+  Node = erl_syntax:prefix_expr(erl_syntax:operator(Op), to_abstract_expr(A)),
+  set_line(Node, Line);
 to_abstract_expr({op, Line, Op, [L, R]}) ->
-    Node = erl_syntax:infix_expr(to_abstract_expr(L), erl_syntax:operator(Op), to_abstract_expr(R)),
-    set_line(Node, Line);
+  Node = erl_syntax:infix_expr(to_abstract_expr(L), erl_syntax:operator(Op), to_abstract_expr(R)),
+  set_line(Node, Line);
 to_abstract_expr({Op, Line, L, R}) when Op =:= 'andalso'; Op =:= 'orelse' ->
-    Node = erl_syntax:infix_expr(to_abstract_expr(L), erl_syntax:operator(Op), to_abstract_expr(R)),
-    set_line(Node, Line).
+  Node = erl_syntax:infix_expr(to_abstract_expr(L), erl_syntax:operator(Op), to_abstract_expr(R)),
+  set_line(Node, Line).
+
 
 -spec set_line(SyntaxTree1, Line) -> SyntaxTree2 when
-    SyntaxTree1 :: erl_syntax:syntaxTree(),
-    Line :: non_neg_integer(),
-    SyntaxTree2 :: erl_syntax:syntaxTree().
+  SyntaxTree1 :: erl_syntax:syntaxTree(),
+  Line :: non_neg_integer(),
+  SyntaxTree2 :: erl_syntax:syntaxTree().
 
 set_line(Node, Line) -> erl_syntax:set_pos(Node, erl_anno:new(Line)).
 
+
 %%%=============================================================================
 
+
 -spec remote_call(Module, Function, Arguments) -> RemoteCall when
-    Module :: module(),
-    Function :: atom(),
-    Arguments :: [cauder_types:af_literal()],
-    RemoteCall :: cauder_types:af_remote_call().
+  Module :: module(),
+  Function :: atom(),
+  Arguments :: [cauder_types:af_literal()],
+  RemoteCall :: cauder_types:af_remote_call().
 
 remote_call(M, F, As) ->
-    A = length(As),
-    {_, Cs} = cauder_utils:fundef_lookup({M, F, A}),
-    Line = cauder_eval:clause_line(#{}, Cs, As),
-    {remote_call, Line, M, F, lists:map(fun(V) -> setelement(2, V, Line) end, As)}.+  A = length(As),
+  {_, Cs} = cauder_utils:fundef_lookup({M, F, A}),
+  Line = cauder_eval:clause_line(#{}, Cs, As),
+  {remote_call, Line, M, F, lists:map(fun(V) -> setelement(2, V, Line) end, As)}.
+
+
