--- conflicted
+++ resolved
@@ -2,11 +2,7 @@
 
 %% API
 -export([seq/3, abstract/1, concrete/1, is_value/1, is_reducible/2]).
-<<<<<<< HEAD
--export([matchrec/3, match_rec_pid/6, match_rec_uid/4]).
-=======
 -export([matchrec/3, matchrec_race/5, matchrec_uid/4]).
->>>>>>> 8a80188b
 -export([clause_line/3]).
 
 -include("cauder.hrl").
@@ -465,52 +461,6 @@
 
 match_fun(Cs, Vs) -> match_clause(#{}, Cs, Vs).
 
-<<<<<<< HEAD
--spec matchrec(Bindings, Clauses, Mail) -> {NewBindings, Body, NewMail, Message, QPos} | nomatch when
-    Bindings :: cauder_types:environment(),
-    Clauses :: cauder_types:af_clause_seq(),
-    Mail :: queue:queue(cauder_mailbox:message(cauder_types:proc_id())),
-    QPos :: pos_integer(),
-    NewBindings :: cauder_types:environment(),
-    Body :: cauder_types:af_body(),
-    NewMail :: queue:queue(cauder_mailbox:message(cauder_types:proc_id())),
-    Message :: cauder_mailbox:message(cauder_types:proc_id()).
-
-matchrec(Bs, Cs, Mail) -> matchrec(Bs, Cs, queue:to_list(Mail), 1, []).
-
--spec matchrec(Bindings, Clauses, Mail, QPos, CheckedMail) ->
-    {NewBindings, Body, NewMail, Message, QPos} | nomatch
-when
-    Bindings :: cauder_types:environment(),
-    Clauses :: cauder_types:af_clause_seq(),
-    Mail :: [cauder_mailbox:message(cauder_types:proc_id())],
-    QPos :: pos_integer(),
-    CheckedMail :: [cauder_mailbox:message(cauder_types:proc_id())],
-    NewBindings :: cauder_types:environment(),
-    Body :: cauder_types:af_body(),
-    NewMail :: queue:queue(cauder_mailbox:message(cauder_types:proc_id())),
-    Message :: cauder_mailbox:message(cauder_types:proc_id()).
-
-matchrec(_, _, [], _, _) ->
-    nomatch;
-matchrec(Bs, Cs, [Msg | RestMail], QPos, CheckedMail) ->
-    case match_rec(Cs, Bs, Msg) of
-        nomatch ->
-            matchrec(Bs, Cs, RestMail, QPos + 1, [Msg | CheckedMail]);
-        {match, NewBindings, Body} ->
-            {NewBindings, Body, queue:from_list(lists:reverse(CheckedMail, RestMail)), Msg, QPos}
-    end.
-
--spec match_rec_pid(Clauses, Bindings, RecipientPid, Mail, Sched, Sys) ->
-    {NewBindings, Body, {Message, QueuePosition}, NewMail} | nomatch
-when
-    Clauses :: cauder_types:af_clause_seq(),
-    Bindings :: cauder_types:environment(),
-    RecipientPid :: cauder_types:proc_id(),
-    Mail :: cauder_mailbox:mailbox(cauder_types:proc_id()),
-    Sched :: cauder_types:message_scheduler(),
-    Sys :: cauder_types:system(),
-=======
 %%------------------------------------------------------------------------------
 %% @doc Sequentially matches the patterns in the clauses `Clauses' against the
 %% first message in the message queue `LocalMail', then the second, and so on.
@@ -525,12 +475,11 @@
 -spec matchrec(Clauses, Bindings, LocalMail) -> {Body, NewBindings, Message, NewLocalMail, QPos} | nomatch when
     Clauses :: cauder_types:af_clause_seq(),
     Bindings :: cauder_types:environment(),
-    LocalMail :: queue:queue(cauder_mailbox:message()),
+    LocalMail :: queue:queue(cauder_mailbox:message(cauder_types:proc_id())),
     Body :: cauder_types:af_body(),
->>>>>>> 8a80188b
     NewBindings :: cauder_types:environment(),
-    Message :: cauder_types:message(),
-    NewLocalMail :: queue:queue(cauder_mailbox:message()),
+    Message :: cauder_types:message(cauder_types:proc_id()),
+    NewLocalMail :: queue:queue(cauder_mailbox:message(cauder_types:proc_id())),
     QPos :: pos_integer().
 
 matchrec(Cs, Bs, Mail) -> matchrec(Cs, Bs, queue:to_list(Mail), 1, []).
@@ -540,19 +489,13 @@
 when
     Clauses :: cauder_types:af_clause_seq(),
     Bindings :: cauder_types:environment(),
-    Mail :: [cauder_mailbox:message()],
-    CheckedMail :: [cauder_mailbox:message()],
+    Mail :: [cauder_mailbox:message(cauder_types:proc_id())],
+    CheckedMail :: [cauder_mailbox:message(cauder_types:proc_id())],
     Body :: cauder_types:af_body(),
-<<<<<<< HEAD
-    Message :: cauder_mailbox:message(cauder_types:proc_id()),
-    QueuePosition :: pos_integer(),
-    NewMail :: cauder_mailbox:mailbox(cauder_types:proc_id()).
-=======
     NewBindings :: cauder_types:environment(),
-    Message :: cauder_types:message(),
-    NewLocalMail :: queue:queue(cauder_mailbox:message()),
+    Message :: cauder_types:message(cauder_types:proc_id()),
+    NewLocalMail :: queue:queue(cauder_mailbox:message(cauder_types:proc_id())),
     QPos :: pos_integer().
->>>>>>> 8a80188b
 
 matchrec(_, _, [], _, _) ->
     nomatch;
@@ -575,8 +518,8 @@
     System :: cauder_types:system(),
     Body :: cauder_types:af_body(),
     NewBindings :: cauder_types:environment(),
-    Message :: cauder_types:message(),
-    NewLocalMail :: queue:queue(cauder_mailbox:message()),
+    Message :: cauder_types:message(cauder_types:proc_id()),
+    NewLocalMail :: queue:queue(cauder_mailbox:message(cauder_types:proc_id())),
     QPos :: pos_integer(),
     NewSystem :: cauder_types:system().
 
@@ -675,31 +618,18 @@
     Clauses :: cauder_types:af_clause_seq(),
     Bindings :: cauder_types:environment(),
     Uid :: cauder_mailbox:uid(),
-<<<<<<< HEAD
-    Mail :: cauder_mailbox:mailbox(cauder_types:proc_id()),
-    NewBindings :: cauder_types:environment(),
-    Body :: cauder_types:af_body(),
-    Message :: cauder_mailbox:message(cauder_types:proc_id()),
-    QueuePosition :: pos_integer(),
-    NewMail :: cauder_mailbox:mailbox(cauder_types:proc_id()).
-=======
-    LocalMail :: queue:queue(cauder_mailbox:message()),
+    LocalMail :: queue:queue(cauder_mailbox:message(cauder_types:proc_id())),
     Body :: cauder_types:af_body(),
     NewBindings :: cauder_types:environment(),
-    Message :: cauder_types:message(),
-    NewLocalMail :: queue:queue(cauder_mailbox:message()),
+    Message :: cauder_types:message(cauder_types:proc_id()),
+    NewLocalMail :: queue:queue(cauder_mailbox:message(cauder_types:proc_id())),
     QPos :: pos_integer().
->>>>>>> 8a80188b
 
 matchrec_uid(Cs, Bs0, Uid, LocalMail0) ->
     case cauder_utils:queue_take(Uid, LocalMail0) of
         error ->
             nomatch;
-<<<<<<< HEAD
-        {{Msg, QPos}, Mail1} ->
-=======
         {{Msg, QPos}, LocalMail1} ->
->>>>>>> 8a80188b
             case match_clause(Bs0, Cs, [abstract(Msg#message.value)]) of
                 {match, Bs, Body} -> {Body, Bs, Msg, LocalMail1, QPos};
                 nomatch -> nomatch
