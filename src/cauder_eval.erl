-module(cauder_eval).

%% API
-export([seq/3, abstract/1, concrete/1, is_value/1, is_reducible/2]).
-export([match_rec_pid/6, match_rec_uid/4]).
-export([clause_line/3]).

-include("cauder.hrl").

%%%=============================================================================
%%% API
%%%=============================================================================

%%------------------------------------------------------------------------------
%% @doc Evaluates the first reducible expression from the given list.
%%
%% Evaluates the first reducible expression from the given list of expressions,
%% given an environment and a call stack, then returns a record with the updated
%% information and a label indicating the type of step performed.
%%
%% @see is_reducible/2

-spec eval_list(Bindings, Expressions, Stack) -> Result when
    Bindings :: cauder_types:environment(),
    Expressions :: [cauder_types:abstract_expr()],
    Stack :: cauder_types:stack(),
    Result :: cauder_types:result().

eval_list(Bs, [E | Es], Stk) ->
    case is_reducible(E, Bs) of
        true ->
            R = #result{exprs = Es1} = expr(Bs, E, Stk),
            R#result{exprs = Es1 ++ Es};
        false ->
            R = #result{exprs = Es1} = eval_list(Bs, Es, Stk),
            R#result{exprs = [E | Es1]}
    end.

%%------------------------------------------------------------------------------
%% @doc Evaluates the given sequence of expression.
%%
%% If the first expression in the sequence is reducible, then it is evaluated,
%% otherwise it is consumed, given an environment and a call stack.
%% Also if the first expression is not reducible, and there are no more
%% expressions in the sequence, then consumes the first element in the call
%% stack and retrieves the stored information.
%% Returns a record with the updated information and a label indicating the type
%% of step performed.
%%
%% @see is_reducible/2

-spec seq(Bindings, Expressions, Stack) -> Result when
<<<<<<< HEAD
    Bindings :: cauder_types:environment(),
    Expressions :: [cauder_types:abstract_expr()],
    Stack :: cauder_types:stack(),
=======
  Bindings :: cauder_types:environment(),
  Expressions :: [cauder_types:abstract_expr()],
  Stack :: cauder_types:stack(),
>>>>>>> a34e65c1
    Result :: cauder_types:result().

seq(Bs, [E | Es], Stk) ->
    case is_reducible(E, Bs) of
        false ->
            case Es of
                [] ->
                    Line = element(2, E),
                    case Stk of
                        % Call entry
                        [{{_M, _F, _A}, Bs1, Es1, Var} | Stk1] ->
                            Es2 = cauder_syntax:replace_variable(Es1, setelement(2, Var, Line), concrete(E)),
                            #result{env = Bs1, exprs = Es2, stack = Stk1};
                        % Block entry
                        [{_Type, Es1, Var} | Stk1] ->
                            Es2 = cauder_syntax:replace_variable(Es1, setelement(2, Var, Line), concrete(E)),
                            #result{env = Bs, exprs = Es2, stack = Stk1}
                    end;
                _ ->
                    #result{env = Bs, exprs = Es, stack = Stk}
            end;
        true ->
            #result{env = Bs1, exprs = Es1, stack = Stk1, label = L} = expr(Bs, E, Stk),
            case Stk1 of
                [{{M, F, A}, Bs2, Es2, Var} | Stk] ->
                    #result{env = Bs2, exprs = Es2, stack = [{{M, F, A}, Bs1, Es1 ++ Es, Var} | Stk], label = L};
                [{Type, Es2, Var} | Stk] ->
                    #result{env = Bs1, exprs = Es2, stack = [{Type, Es1 ++ Es, Var} | Stk], label = L};
                _ ->
                    #result{env = Bs1, exprs = Es1 ++ Es, stack = Stk1, label = L}
            end
    end.

%%------------------------------------------------------------------------------
%% @doc Evaluates the given `Expression' and returns a tuple with an updated
%% environment, the expression that resulted from the evaluation, and a label.

-spec expr(Bindings, Expression, Stack) -> Result when
    Bindings :: cauder_types:environment(),
    Expression :: cauder_types:abstract_expr(),
    Stack :: cauder_types:stack(),
    Result :: cauder_types:result().

expr(Bs, {var, Line, Name}, Stk) ->
    Value = maps:get(Name, Bs),
    #result{env = Bs, exprs = [{value, Line, Value}], stack = Stk};
expr(Bs, E = {cons, Line, H0, T0}, Stk) ->
    case is_reducible(H0, Bs) of
        true ->
            R = #result{exprs = [H]} = expr(Bs, H0, Stk),
            case is_value(H) andalso is_value(T0) of
                true -> R#result{exprs = [{value, Line, [concrete(H) | concrete(T0)]}]};
                false -> R#result{exprs = [setelement(3, E, H)]}
            end;
        false ->
            case is_reducible(T0, Bs) of
                true ->
                    R = #result{exprs = [T]} = expr(Bs, T0, Stk),
                    case is_value(H0) andalso is_value(T) of
                        true -> R#result{exprs = [{value, Line, [concrete(H0) | concrete(T)]}]};
                        false -> R#result{exprs = [setelement(4, E, T)]}
                    end;
                false ->
                    #result{env = Bs, exprs = [{value, Line, [concrete(H0) | concrete(T0)]}], stack = Stk}
            end
    end;
expr(Bs, E = {tuple, Line, Es0}, Stk) ->
    R = #result{exprs = Es} = eval_list(Bs, Es0, Stk),
    case is_value(Es) of
        true ->
            Tuple = list_to_tuple(lists:map(fun concrete/1, Es)),
            #result{env = Bs, exprs = [{value, Line, Tuple}], stack = Stk};
        false ->
            R#result{exprs = [setelement(3, E, Es)]}
    end;
expr(Bs, {'if', Line, Cs}, Stk0) ->
    case match_if(Bs, Cs) of
        {match, Body} ->
            Var = cauder_utils:temp_variable(Line),
            Stk = [{'if', Body, Var} | Stk0],
            #result{env = Bs, exprs = [Var], stack = Stk};
        nomatch ->
            error(if_clause)
    end;
expr(Bs0, E = {'case', Line, A, Cs}, Stk0) ->
    case is_reducible(A, Bs0) of
        true ->
            eval_and_update({Bs0, A, Stk0}, {3, E});
        false ->
            case match_case(Bs0, Cs, A) of
                {match, Bs, Body} ->
                    Var = cauder_utils:temp_variable(Line),
                    Stk = [{'case', Body, Var} | Stk0],
                    #result{env = Bs, exprs = [Var], stack = Stk};
                nomatch ->
                    error({case_clause, concrete(A)})
            end
    end;
%% TODO Support receive with timeout
expr(Bs, {'receive', Line, Cs}, Stk0) ->
    % TODO One of these variables is not necessary
    Var = cauder_utils:temp_variable(Line),
    VarBody = cauder_utils:temp_variable(Line),
    Stk = [{'receive', [VarBody], Var} | Stk0],
    #result{env = Bs, exprs = [Var], stack = Stk, label = {rec, VarBody, Cs}};
% TODO Support fun() as entry point argument?
% TODO Handle calls to interpreted fun() from uninterpreted module
expr(Bs, {'make_fun', Line, Name, Cs}, Stk0) ->
    {ok, M} = current_module(Stk0),
    Arity = length(element(3, hd(Cs))),
    Info = {{M, Name}, Bs, Cs},
    Fun =
        case Arity of
            0 -> fun() -> {[], Info} end;
            1 -> fun(A) -> {[A], Info} end;
            2 -> fun(A, B) -> {[A, B], Info} end;
            3 -> fun(A, B, C) -> {[A, B, C], Info} end;
            4 -> fun(A, B, C, D) -> {[A, B, C, D], Info} end;
            5 -> fun(A, B, C, D, E) -> {[A, B, C, D, E], Info} end;
            % TODO Support more arities
            _ -> error({argument_limit, Arity})
        end,
    #result{env = Bs, exprs = [{value, Line, Fun}], stack = Stk0};
expr(Bs, E = {bif, Line, M, F, As}, Stk) ->
    case is_reducible(As, Bs) of
        true ->
            eval_and_update({Bs, As, Stk}, {5, E});
        false ->
            Value = apply(M, F, lists:map(fun concrete/1, As)),
            #result{env = Bs, exprs = [{value, Line, Value}], stack = Stk}
    end;
expr(Bs, {self, Line}, Stk) ->
<<<<<<< HEAD
    Var = cauder_utils:temp_variable(Line),
    #result{env = Bs, exprs = [Var], stack = Stk, label = {self, Var}};
expr(Bs, E = {spawn, Line, Fun}, Stk) ->
    case is_reducible(Fun, Bs) of
        true ->
            eval_and_update({Bs, Fun, Stk}, {3, E});
        false ->
            Var = cauder_utils:temp_variable(Line),
            Label = {spawn, Var, Fun},
            #result{env = Bs, exprs = [Var], stack = Stk, label = Label}
    end;
=======
  Var = cauder_utils:temp_variable(Line),
  #result{env = Bs, exprs = [Var], stack = Stk, label = {self, Var}};

expr(Bs, {node, Line}, Stk) ->
  Var = cauder_utils:temp_variable(Line),
  #result{env = Bs, exprs = [Var], stack = Stk, label = {node, Var}};

expr(Bs, {nodes, Line}, Stk) ->
  Var = cauder_utils:temp_variable(Line),
  #result{env = Bs, exprs = [Var], stack = Stk, label = {nodes, Var}};

expr(Bs, E = {spawn, Line, Fun}, Stk) ->
  case is_reducible(Fun, Bs) of
    true -> eval_and_update({Bs, Fun, Stk}, {3, E});
    false ->
      Var = cauder_utils:temp_variable(Line),
      Label = {spawn, Var, Fun},
      #result{env = Bs, exprs = [Var], stack = Stk, label = Label}
  end;

expr(Bs, E = {spawn, Line, N, Fun}, Stk) ->
  case is_reducible(N, Bs) of
    true -> eval_and_update({Bs, N, Stk}, {3, E});
    false ->
      case is_reducible(Fun, Bs) of
        true -> eval_and_update({Bs, Fun, Stk}, {4, E});
        false ->
          Var = cauder_utils:temp_variable(Line),
          Label = {spawn, Var, concrete(N), Fun},
          #result{env = Bs, exprs = [Var], stack = Stk, label = Label}
      end
  end;

>>>>>>> a34e65c1
expr(Bs, E = {spawn, Line, M, F, As}, Stk) ->
    case is_reducible(M, Bs) of
        true ->
            eval_and_update({Bs, M, Stk}, {3, E});
        false ->
<<<<<<< HEAD
            case is_reducible(F, Bs) of
                true ->
                    eval_and_update({Bs, F, Stk}, {4, E});
                false ->
                    case is_reducible(As, Bs) of
                        true ->
                            eval_and_update({Bs, As, Stk}, {5, E});
                        false ->
                            Var = cauder_utils:temp_variable(Line),
                            Label = {spawn, Var, concrete(M), concrete(F), concrete(As)},
                            #result{env = Bs, exprs = [Var], stack = Stk, label = Label}
                    end
            end
    end;
=======
          case is_reducible(As, Bs) of
            true -> eval_and_update({Bs, As, Stk}, {5, E});
            false ->
              Var = cauder_utils:temp_variable(Line),
              Label = {spawn, Var, concrete(M), concrete(F), concrete(As)},
              #result{env = Bs, exprs = [Var], stack = Stk, label = Label}
          end
      end
  end;

expr(Bs, E = {spawn, Line, N, M, F, As}, Stk) ->
  case is_reducible(N, Bs) of
    true -> eval_and_update({Bs, N, Stk}, {3, E});
    false ->
      case is_reducible(M, Bs) of
        true -> eval_and_update({Bs, M, Stk}, {4, E});
        false ->
          case is_reducible(F, Bs) of
            true -> eval_and_update({Bs, F, Stk}, {5, E});
            false ->
              case is_reducible(As, Bs) of
                true -> eval_and_update({Bs, As, Stk}, {6, E});
                false ->
                  Var = cauder_utils:temp_variable(Line),
                  Label = {spawn, Var, concrete(N), concrete(M), concrete(F), concrete(As)},
                  #result{env = Bs, exprs = [Var], stack = Stk, label = Label}
              end
          end
      end
  end;


expr(Bs, E = {start, Line, N}, Stk) ->
  case is_reducible(N, Bs) of
    true -> eval_and_update({Bs, N, Stk}, {3,E});
    false ->
      Var = cauder_utils:temp_variable(Line),
      Label = {start, Var, concrete(N)},
      #result{env = Bs, exprs = [Var], stack = Stk, label = Label}
  end;

expr(Bs, E = {start, Line, H, N}, Stk) ->
  case is_reducible(H, Bs) of
    true -> eval_and_update({Bs, H, Stk}, {3,E});
    false ->
      case is_reducible(N, Bs) of
        true -> eval_and_update({Bs, N, Stk}, {4,E});
        false ->
          Var = cauder_utils:temp_variable(Line),
          Label = {start, Var, concrete(H), concrete(N)},
          #result{env = Bs, exprs = [Var], stack = Stk, label = Label}
      end
  end;

>>>>>>> a34e65c1
expr(Bs, E = {Send, _, L, R}, Stk) when Send =:= 'send' orelse Send =:= 'send_op' ->
    case is_reducible(L, Bs) of
        true ->
            eval_and_update({Bs, L, Stk}, {3, E});
        false ->
            case is_reducible(R, Bs) of
                true ->
                    eval_and_update({Bs, R, Stk}, {4, E});
                false ->
                    Label = {send, concrete(L), concrete(R)},
                    #result{env = Bs, exprs = [R], stack = Stk, label = Label}
            end
    end;
expr(Bs0, E = {local_call, Line, F, As}, Stk0) ->
    case is_reducible(As, Bs0) of
        true ->
            eval_and_update({Bs0, As, Stk0}, {4, E});
        false ->
            {ok, M} = current_module(Stk0),
            A = length(As),
            {_, Cs} = cauder_utils:fundef_lookup({M, F, A}),
            {match, Bs, Body} = match_fun(Cs, As),
            Var = cauder_utils:temp_variable(Line),
            Stk = [{{M, F, A}, Bs, Body, Var} | Stk0],
            #result{env = Bs0, exprs = [Var], stack = Stk}
    end;
expr(Bs0, E = {remote_call, Line, M, F, As}, Stk0) ->
    case is_reducible(As, Bs0) of
        true ->
            eval_and_update({Bs0, As, Stk0}, {5, E});
        false ->
            A = length(As),
            case cauder_utils:fundef_lookup({M, F, A}) of
                {Exported, Cs} ->
                    % Check if function is accessible
                    case current_module(Stk0) of
                        {ok, M} -> ok;
                        {ok, _} -> true = Exported;
                        error when Stk0 =:= [] -> ok
                    end,
                    {match, Bs, Body} = match_fun(Cs, As),
                    Var = cauder_utils:temp_variable(Line),
                    Stk = [{{M, F, A}, Bs, Body, Var} | Stk0],
                    #result{env = Bs0, exprs = [Var], stack = Stk};
                error ->
                    Value = apply(M, F, lists:map(fun concrete/1, As)),
                    #result{env = Bs0, exprs = [{value, Line, Value}], stack = Stk0}
            end
    end;
% TODO Handle calls to self/0, spawn/1, spawn/3
expr(Bs0, E = {apply, Line, M0, F0, As}, Stk0) ->
    case is_reducible(M0, Bs0) of
        true ->
            eval_and_update({Bs0, M0, Stk0}, {3, E});
        false ->
            case is_reducible(F0, Bs0) of
                true ->
                    eval_and_update({Bs0, F0, Stk0}, {4, E});
                false ->
                    case is_reducible(As, Bs0) of
                        true ->
                            eval_and_update({Bs0, As, Stk0}, {5, E});
                        false ->
                            M = concrete(M0),
                            F = concrete(F0),
                            A = length(As),
                            case cauder_utils:fundef_lookup({M, F, A}) of
                                {Exported, Cs} ->
                                    % Check if function is accessible
                                    case current_module(Stk0) of
                                        {ok, M} -> ok;
                                        {ok, _} -> true = Exported;
                                        error when Stk0 =:= [] -> ok
                                    end,
                                    {match, Bs, Body} = match_fun(Cs, As),
                                    Var = cauder_utils:temp_variable(Line),
                                    Stk = [{{M, F, A}, Bs, Body, Var} | Stk0],
                                    #result{env = Bs0, exprs = [Var], stack = Stk};
                                error ->
                                    Value = apply(M, F, lists:map(fun concrete/1, As)),
                                    #result{env = Bs0, exprs = [{value, Line, Value}], stack = Stk0}
                            end
                    end
            end
    end;
expr(Bs0, E = {apply_fun, Line, Fun, As}, Stk0) ->
    case is_reducible(Fun, Bs0) of
        true ->
            eval_and_update({Bs0, Fun, Stk0}, {3, E});
        false ->
            case is_reducible(As, Bs0) of
                true ->
                    eval_and_update({Bs0, As, Stk0}, {4, E});
                false ->
                    A = length(As),
                    {env, [{{M, F}, Bs1, Cs}]} = erlang:fun_info(concrete(Fun), env),
                    {match, Bs2, Body} = match_fun(Cs, As),
                    Var = cauder_utils:temp_variable(Line),
                    Stk = [{{M, F, A}, cauder_utils:merge_bindings(Bs1, Bs2), Body, Var} | Stk0],
                    #result{env = Bs0, exprs = [Var], stack = Stk}
            end
    end;
expr(Bs0, E = {match, _, Lhs, Rhs}, Stk) ->
    case is_reducible(Lhs, Bs0) of
        true ->
            eval_and_update({Bs0, Lhs, Stk}, {3, E});
        false ->
            case is_reducible(Rhs, Bs0) of
                true ->
                    eval_and_update({Bs0, Rhs, Stk}, {4, E});
                false ->
                    case match(Bs0, [Lhs], [Rhs]) of
                        {match, Bs} -> #result{env = Bs, exprs = [Rhs], stack = Stk};
                        nomatch -> error({badmatch, concrete(Rhs)})
                    end
            end
    end;
expr(Bs, E = {op, Line, Op, As}, Stk) ->
    case is_reducible(As, Bs) of
        true ->
            eval_and_update({Bs, As, Stk}, {4, E});
        false ->
            Value = apply(erlang, Op, lists:map(fun concrete/1, As)),
            #result{env = Bs, exprs = [{value, Line, Value}], stack = Stk}
    end;
expr(Bs, E = {'andalso', Line, Lhs, Rhs}, Stk) ->
    case is_reducible(Lhs, Bs) of
        true ->
            eval_and_update({Bs, Lhs, Stk}, {3, E});
        false ->
            case Lhs of
                {value, _, false} ->
                    #result{env = Bs, exprs = [Lhs], stack = Stk};
                {value, _, true} ->
                    case is_reducible(Rhs, Bs) of
                        true ->
                            eval_and_update({Bs, Rhs, Stk}, {4, E});
                        false ->
                            Value = apply(erlang, 'and', [concrete(Lhs), concrete(Rhs)]),
                            #result{env = Bs, exprs = [{value, Line, Value}], stack = Stk}
                    end
            end
    end;
expr(Bs, E = {'orelse', Line, Lhs, Rhs}, Stk) ->
    case is_reducible(Lhs, Bs) of
        true ->
            eval_and_update({Bs, Lhs, Stk}, {3, E});
        false ->
            case Lhs of
                {value, _, true} ->
                    #result{env = Bs, exprs = [Lhs], stack = Stk};
                {value, _, false} ->
                    case is_reducible(Rhs, Bs) of
                        true ->
                            eval_and_update({Bs, Rhs, Stk}, {4, E});
                        false ->
                            Value = apply(erlang, 'or', [concrete(Lhs), concrete(Rhs)]),
                            #result{env = Bs, exprs = [{value, Line, Value}], stack = Stk}
                    end
            end
    end.

%%%=============================================================================

-spec match_if(Bindings, Clauses) -> {match, Body} | nomatch when
    Bindings :: cauder_types:environment(),
    Clauses :: cauder_types:af_clause_seq(),
    Body :: cauder_types:af_body().

match_if(_, []) ->
    nomatch;
match_if(Bs, [{'clause', _, [], G, B} | Cs]) ->
    case concrete(eval_guard_seq(Bs, G)) of
        true -> {match, B};
        false -> match_if(Bs, Cs)
    end.

-spec match_case(Bindings, Clauses, Argument) -> {match, ScopeBindings, Body} | nomatch when
    Bindings :: cauder_types:environment(),
    Clauses :: cauder_types:af_clause_seq(),
    Argument :: cauder_types:af_literal(),
    ScopeBindings :: cauder_types:environment(),
    Body :: cauder_types:af_body().

match_case(Bs, Cs, V) -> match_clause(Bs, Cs, [V]).

-spec match_fun(Clauses, Arguments) -> {match, ScopeBindings, Body} | nomatch when
    Clauses :: cauder_types:af_clause_seq(),
    Arguments :: [cauder_types:af_literal()],
    ScopeBindings :: cauder_types:environment(),
    Body :: cauder_types:af_body().

match_fun(Cs, Vs) -> match_clause(#{}, Cs, Vs).

-spec match_rec_pid(Clauses, Bindings, RecipientPid, Mail, Sched, Sys) ->
    {NewBindings, Body, {Message, QueuePosition}, NewMail} | nomatch
when
    Clauses :: cauder_types:af_clause_seq(),
    Bindings :: cauder_types:environment(),
    RecipientPid :: cauder_types:proc_id(),
    Mail :: cauder_mailbox:mailbox(),
    Sched :: cauder_types:message_scheduler(),
    Sys :: cauder_types:system(),
    NewBindings :: cauder_types:environment(),
    Body :: cauder_types:af_body(),
    Message :: cauder_types:message(),
    QueuePosition :: pos_integer(),
    NewMail :: cauder_mailbox:mailbox().

match_rec_pid(Cs, Bs, Pid, Mail, Sched, Sys) ->
    case cauder_mailbox:pid_get(Pid, Mail) of
        [] ->
            nomatch;
        QueueList ->
            case Sched of
                ?SCHEDULER_Manual ->
                    FoldQueue =
                        fun(Msg, Map1) ->
                            case match_rec(Cs, Bs, #message{uid = Uid} = Msg) of
                                {match, Bs1, Body} -> maps:put(Uid, {Bs1, Body, Msg}, Map1);
                                nomatch -> skip
                            end
                        end,
                    FoldQueueList = fun(Queue, Map0) -> lists:foldl(FoldQueue, Map0, queue:to_list(Queue)) end,
                    MatchingBranchesMap = lists:foldl(FoldQueueList, maps:new(), QueueList),
                    case maps:size(MatchingBranchesMap) of
                        0 ->
                            nomatch;
                        _ ->
                            MatchingMessages = lists:map(fun({_, _, Msg}) -> Msg end, maps:values(MatchingBranchesMap)),
                            case cauder:suspend_task(Pid, MatchingMessages, Sys) of
                                % TODO Use suspend time
                                {_SuspendTime, {resume, Uid}} ->
                                    cauder:resume_task(),
                                    {Bs1, Body, Msg} = maps:get(Uid, MatchingBranchesMap),
                                    {QPos, NewMail} = cauder_mailbox:delete(Msg, Mail),
                                    {Bs1, Body, {Msg, QPos}, NewMail};
                                % TODO Use suspend time
                                {_SuspendTime, cancel} ->
                                    throw(cancel)
                            end
                    end;
                ?SCHEDULER_Random ->
                    MatchingBranches = lists:filtermap(
                        fun(Queue) ->
                            {value, Msg} = queue:peek(Queue),
                            case match_rec(Cs, Bs, Msg) of
                                {match, Bs1, Body} -> {true, {Bs1, Body, Msg}};
                                nomatch -> false
                            end
                        end,
                        QueueList
                    ),
                    case length(MatchingBranches) of
                        0 ->
                            nomatch;
                        Length ->
                            {Bs1, Body, Msg} = lists:nth(rand:uniform(Length), MatchingBranches),
                            {QPos, NewMail} = cauder_mailbox:delete(Msg, Mail),
                            {Bs1, Body, {Msg, QPos}, NewMail}
                    end
            end
    end.

-spec match_rec(Clauses, Bindings, Message) -> {match, NewBindings, Body} | nomatch when
    Clauses :: cauder_types:af_clause_seq(),
    Bindings :: cauder_types:environment(),
    Message :: cauder_mailbox:message(),
    NewBindings :: cauder_types:environment(),
    Body :: cauder_types:af_body().

match_rec(Cs, Bs0, #message{value = Value}) -> match_clause(Bs0, Cs, [abstract(Value)]).

-spec match_rec_uid(Clauses, Bindings, Uid, Mail) ->
    {NewBindings, Body, {Message, QueuePosition}, NewMail} | nomatch
when
    Clauses :: cauder_types:af_clause_seq(),
    Bindings :: cauder_types:environment(),
    Uid :: cauder_mailbox:uid(),
    Mail :: cauder_mailbox:mailbox(),
    NewBindings :: cauder_types:environment(),
    Body :: cauder_types:af_body(),
    Message :: cauder_types:message(),
    QueuePosition :: pos_integer(),
    NewMail :: cauder_mailbox:mailbox().

match_rec_uid(Cs, Bs0, Uid, Mail0) ->
    case cauder_mailbox:uid_take(Uid, Mail0) of
        false ->
            nomatch;
        {value, {Msg, QPos}, Mail1} ->
            case match_clause(Bs0, Cs, [abstract(Msg#message.value)]) of
                {match, Bs, Body} -> {Bs, Body, {Msg, QPos}, Mail1};
                nomatch -> nomatch
            end
    end.

-spec match_clause(Bindings, Clauses, Arguments) -> {match, ScopeBindings, Body} | nomatch when
    Bindings :: cauder_types:environment(),
    Clauses :: cauder_types:af_clause_seq(),
    Arguments :: [cauder_types:af_literal()],
    ScopeBindings :: cauder_types:environment(),
    Body :: cauder_types:af_body().

match_clause(_, [], _) ->
    nomatch;
match_clause(Bs0, [{'clause', _, Ps, G, B} | Cs], Vs) ->
    case match(Bs0, Ps, Vs) of
        {match, Bs} ->
            case concrete(eval_guard_seq(Bs, G)) of
                true -> {match, Bs, B};
                false -> match_clause(Bs0, Cs, Vs)
            end;
        nomatch ->
            match_clause(Bs0, Cs, Vs)
    end.

-spec clause_line(Bindings, Clauses, Arguments) -> Line when
    Bindings :: cauder_types:environment(),
    Clauses :: cauder_types:af_clause_seq(),
    Arguments :: [cauder_types:af_literal()],
    Line :: non_neg_integer().

clause_line(_, [], _) ->
    -1;
clause_line(Bs0, [{'clause', Line, Ps, G, _} | Cs], Vs) ->
    case match(Bs0, Ps, Vs) of
        {match, Bs} ->
            case concrete(eval_guard_seq(Bs, G)) of
                true -> Line;
                false -> clause_line(Bs0, Cs, Vs)
            end;
        nomatch ->
            clause_line(Bs0, Cs, Vs)
    end.

%% Tries to match a list of values against a list of patterns using the given environment.
%% The list of values should have no variables.

-spec match(Bindings, Patterns, Arguments) -> {match, NewBindings} | nomatch when
    Bindings :: cauder_types:environment(),
    Patterns :: [cauder_types:af_pattern()],
    Arguments :: [cauder_types:af_literal()],
    NewBindings :: cauder_types:environment().

match(Bs, [], []) ->
    {match, Bs};
match(Bs0, [Pat | Ps0], [{value, _, Val} | Vs0]) when length(Ps0) == length(Vs0) ->
    case catch match1(Pat, Val, Bs0) of
        {match, Bs} -> match(Bs, Ps0, Vs0);
        nomatch -> nomatch
    end;
match(_Bs, _Ps, _Vs) ->
    nomatch.

% TODO Organize arguments to be consistent
-spec match1(Pattern, Term, Bindings) -> {match, NewBindings} | no_return() when
    Pattern :: cauder_types:af_pattern(),
    Term :: term(),
    Bindings :: cauder_types:environment(),
    NewBindings :: cauder_types:environment().

match1({value, _, V}, V, Bs) ->
    {match, Bs};
match1({var, _, '_'}, _, Bs) ->
    {match, Bs};
match1({var, _, Name}, Term, Bs) ->
    case Bs of
        #{Name := Term} -> {match, Bs};
        #{Name := _} -> throw(nomatch);
        % Add the new binding
        _ -> {match, Bs#{Name => Term}}
    end;
match1({match, _, Pat1, Pat2}, Term, Bs0) ->
    {match, Bs1} = match1(Pat1, Term, Bs0),
    match1(Pat2, Term, Bs1);
match1({cons, _, H, T}, [H1 | T1], Bs0) ->
    {match, Bs} = match1(H, H1, Bs0),
    match1(T, T1, Bs);
match1({tuple, _, Es}, Tuple, Bs) when length(Es) =:= tuple_size(Tuple) ->
    match_tuple(Es, Tuple, 1, Bs);
match1(_, _, _) ->
    throw(nomatch).

-spec match_tuple(Values, Tuple, Index, Bindings) -> {match, NewBindings} | no_return() when
    Values :: [cauder_types:af_literal()],
    Tuple :: tuple(),
    Index :: pos_integer(),
    Bindings :: cauder_types:environment(),
    NewBindings :: cauder_types:environment().

match_tuple([], _, _, Bs) ->
    {match, Bs};
match_tuple([E | Es], Tuple, I, Bs0) ->
    {match, Bs} = match1(E, element(I, Tuple), Bs0),
    match_tuple(Es, Tuple, I + 1, Bs).

-spec eval_guard_seq(Bindings, Guards) -> Boolean when
    Bindings :: cauder_types:environment(),
    Guards :: cauder_types:af_guard_seq(),
    Boolean :: cauder_types:af_boolean().

eval_guard_seq(_, []) ->
    abstract(true);
eval_guard_seq(Bs, Gs) when is_list(Gs) ->
    % In a guard sequence, guards are evaluated until one is true. The remaining guards, if any, are not evaluated.
    % See: https://erlang.org/doc/reference_manual/expressions.html#guard-sequences
    abstract(lists:any(fun(G) -> concrete(eval_guard(Bs, G)) end, Gs)).

-spec eval_guard(Bindings, Guard) -> Boolean when
    Bindings :: cauder_types:environment(),
    Guard :: cauder_types:af_guard(),
    Boolean :: cauder_types:af_boolean().

eval_guard(Bs, G) when is_list(G) ->
    abstract(lists:all(fun(Gt) -> concrete(eval_guard_test(Bs, Gt)) end, G)).

-spec eval_guard_test(Bindings, GuardTest) -> GuardTest | Boolean when
    Bindings :: cauder_types:environment(),
    GuardTest :: cauder_types:af_guard_test(),
    Boolean :: cauder_types:af_boolean().

eval_guard_test(Bs, Gt) ->
    case is_reducible(Gt, Bs) of
        true ->
            #result{exprs = [Gt1]} = expr(Bs, Gt, []),
            eval_guard_test(Bs, Gt1);
        false ->
            Gt
    end.

%%%=============================================================================

%%------------------------------------------------------------------------------
%% @doc Converts the given Erlang term into its abstract form.

-spec abstract(Term) -> Literal when
    Term :: term(),
    Literal :: cauder_types:af_literal().

abstract(Value) -> {value, 0, Value}.

%%------------------------------------------------------------------------------
%% @doc Converts the given abstract literal element into the Erlang term that it
%% represents.

-spec concrete(Literal) -> Term when
    Literal :: cauder_types:af_literal(),
    Term :: term().

concrete({value, _, Value}) -> Value;
concrete({cons, _, {value, _, H}, {value, _, T}}) -> [H | T].

%%------------------------------------------------------------------------------
%% @doc Checks if the given abstract expression (or list of expressions) can be
%% reduced any further or not, given an environment.

-spec is_reducible(Expression | [Expression], Bindings) -> IsReducible when
<<<<<<< HEAD
    Expression :: cauder_types:abstract_expr(),
    Bindings :: cauder_types:environment(),
    IsReducible :: boolean().

is_reducible([], _) -> false;
is_reducible([E | Es], Bs) -> is_reducible(E, Bs) orelse is_reducible(Es, Bs);
is_reducible({value, _, _}, _) -> false;
is_reducible({var, _, '_'}, _) -> false;
is_reducible({var, _, Name}, Bs) -> not cauder_utils:is_temp_variable_name(Name) andalso maps:is_key(Name, Bs);
is_reducible({cons, _, H, T}, Bs) -> is_reducible(H, Bs) orelse is_reducible(T, Bs);
is_reducible({tuple, _, Es}, Bs) -> is_reducible(Es, Bs);
=======
  Expression :: cauder_types:abstract_expr(),
  Bindings :: cauder_types:environment(),
  IsReducible :: boolean().

is_reducible([], _)                 -> false;
is_reducible([E | Es], Bs)          -> is_reducible(E, Bs) orelse is_reducible(Es, Bs);
is_reducible({value, _, _}, _)      -> false;
is_reducible({var, _, '_'}, _)      -> false;
is_reducible({var, _, Name}, Bs)    -> not cauder_utils:is_temp_variable_name(Name) andalso maps:is_key(Name, Bs);
is_reducible({cons, _, H, T}, Bs)   -> is_reducible(H, Bs) orelse is_reducible(T, Bs);
is_reducible({tuple, _, Es}, Bs)    -> is_reducible(Es, Bs);
>>>>>>> a34e65c1
is_reducible(E, _) when is_tuple(E) -> true.

%%------------------------------------------------------------------------------
%% @doc Checks if the given abstract expression is a literal value.

-spec is_value(Expression | [Expression]) -> IsValue when
    Expression :: cauder_types:abstract_expr(),
    IsValue :: boolean().

is_value([]) -> true;
is_value([E | Es]) -> is_value(E) andalso is_value(Es);
is_value({value, _, _}) -> true;
is_value({cons, _, H, T}) -> is_value(H) andalso is_value(T);
is_value({tuple, _, Es}) -> is_value(Es);
is_value(E) when is_tuple(E) -> false.

%%------------------------------------------------------------------------------
%% @doc Returns the current module according to the stack.

-spec current_module(Stack) -> {ok, Module} | error when
    Stack :: cauder_types:stack(),
    Module :: module().

current_module([{{M, _, _}, _, _, _} | _]) -> {ok, M};
current_module([_ | Stk]) -> current_module(Stk);
current_module([]) -> error.

-spec eval_and_update({Bindings, Expression | [Expression], Stack}, {Index, Tuple}) -> Result when
    Bindings :: cauder_types:environment(),
    Expression :: cauder_types:abstract_expr(),
    Stack :: cauder_types:stack(),
    Index :: pos_integer(),
    Tuple :: tuple(),
    Result :: cauder_types:result().

eval_and_update({Bs, Es, Stk}, {Index, Tuple}) when is_list(Es) ->
    R = #result{exprs = Es1} = eval_list(Bs, Es, Stk),
    R#result{exprs = [setelement(Index, Tuple, Es1)]};
eval_and_update({Bs, E, Stk}, {Index, Tuple}) ->
    R = #result{exprs = [E1]} = expr(Bs, E, Stk),
    R#result{exprs = [setelement(Index, Tuple, E1)]}.<|MERGE_RESOLUTION|>--- conflicted
+++ resolved
@@ -7,9 +7,11 @@
 
 -include("cauder.hrl").
 
+
 %%%=============================================================================
 %%% API
 %%%=============================================================================
+
 
 %%------------------------------------------------------------------------------
 %% @doc Evaluates the first reducible expression from the given list.
@@ -21,20 +23,21 @@
 %% @see is_reducible/2
 
 -spec eval_list(Bindings, Expressions, Stack) -> Result when
-    Bindings :: cauder_types:environment(),
-    Expressions :: [cauder_types:abstract_expr()],
-    Stack :: cauder_types:stack(),
-    Result :: cauder_types:result().
+  Bindings :: cauder_types:environment(),
+  Expressions :: [cauder_types:abstract_expr()],
+  Stack :: cauder_types:stack(),
+  Result :: cauder_types:result().
 
 eval_list(Bs, [E | Es], Stk) ->
-    case is_reducible(E, Bs) of
-        true ->
-            R = #result{exprs = Es1} = expr(Bs, E, Stk),
-            R#result{exprs = Es1 ++ Es};
-        false ->
-            R = #result{exprs = Es1} = eval_list(Bs, Es, Stk),
-            R#result{exprs = [E | Es1]}
-    end.
+  case is_reducible(E, Bs) of
+    true ->
+      R = #result{exprs = Es1} = expr(Bs, E, Stk),
+      R#result{exprs = Es1 ++ Es};
+    false ->
+      R = #result{exprs = Es1} = eval_list(Bs, Es, Stk),
+      R#result{exprs = [E | Es1]}
+  end.
+
 
 %%------------------------------------------------------------------------------
 %% @doc Evaluates the given sequence of expression.
@@ -50,160 +53,143 @@
 %% @see is_reducible/2
 
 -spec seq(Bindings, Expressions, Stack) -> Result when
-<<<<<<< HEAD
-    Bindings :: cauder_types:environment(),
-    Expressions :: [cauder_types:abstract_expr()],
-    Stack :: cauder_types:stack(),
-=======
   Bindings :: cauder_types:environment(),
   Expressions :: [cauder_types:abstract_expr()],
   Stack :: cauder_types:stack(),
->>>>>>> a34e65c1
     Result :: cauder_types:result().
 
 seq(Bs, [E | Es], Stk) ->
-    case is_reducible(E, Bs) of
-        false ->
-            case Es of
-                [] ->
-                    Line = element(2, E),
-                    case Stk of
-                        % Call entry
-                        [{{_M, _F, _A}, Bs1, Es1, Var} | Stk1] ->
-                            Es2 = cauder_syntax:replace_variable(Es1, setelement(2, Var, Line), concrete(E)),
-                            #result{env = Bs1, exprs = Es2, stack = Stk1};
-                        % Block entry
-                        [{_Type, Es1, Var} | Stk1] ->
-                            Es2 = cauder_syntax:replace_variable(Es1, setelement(2, Var, Line), concrete(E)),
-                            #result{env = Bs, exprs = Es2, stack = Stk1}
-                    end;
-                _ ->
-                    #result{env = Bs, exprs = Es, stack = Stk}
-            end;
-        true ->
-            #result{env = Bs1, exprs = Es1, stack = Stk1, label = L} = expr(Bs, E, Stk),
-            case Stk1 of
-                [{{M, F, A}, Bs2, Es2, Var} | Stk] ->
-                    #result{env = Bs2, exprs = Es2, stack = [{{M, F, A}, Bs1, Es1 ++ Es, Var} | Stk], label = L};
-                [{Type, Es2, Var} | Stk] ->
-                    #result{env = Bs1, exprs = Es2, stack = [{Type, Es1 ++ Es, Var} | Stk], label = L};
-                _ ->
-                    #result{env = Bs1, exprs = Es1 ++ Es, stack = Stk1, label = L}
-            end
-    end.
+  case is_reducible(E, Bs) of
+    false ->
+      case Es of
+        [] ->
+          Line = element(2, E),
+          case Stk of
+            % Call entry
+            [{{_M, _F, _A}, Bs1, Es1, Var} | Stk1] ->
+              Es2 = cauder_syntax:replace_variable(Es1, setelement(2, Var, Line), concrete(E)),
+              #result{env = Bs1, exprs = Es2, stack = Stk1};
+            % Block entry
+            [{_Type, Es1, Var} | Stk1] ->
+              Es2 = cauder_syntax:replace_variable(Es1, setelement(2, Var, Line), concrete(E)),
+              #result{env = Bs, exprs = Es2, stack = Stk1}
+          end;
+        _ ->
+          #result{env = Bs, exprs = Es, stack = Stk}
+      end;
+    true ->
+      #result{env = Bs1, exprs = Es1, stack = Stk1, label = L} = expr(Bs, E, Stk),
+      case Stk1 of
+        [{{M, F, A}, Bs2, Es2, Var} | Stk] ->
+          #result{env = Bs2, exprs = Es2, stack = [{{M, F, A}, Bs1, Es1 ++ Es, Var} | Stk], label = L};
+        [{Type, Es2, Var} | Stk] ->
+          #result{env = Bs1, exprs = Es2, stack = [{Type, Es1 ++ Es, Var} | Stk], label = L};
+        _ ->
+          #result{env = Bs1, exprs = Es1 ++ Es, stack = Stk1, label = L}
+      end
+  end.
+
 
 %%------------------------------------------------------------------------------
 %% @doc Evaluates the given `Expression' and returns a tuple with an updated
 %% environment, the expression that resulted from the evaluation, and a label.
 
 -spec expr(Bindings, Expression, Stack) -> Result when
-    Bindings :: cauder_types:environment(),
-    Expression :: cauder_types:abstract_expr(),
-    Stack :: cauder_types:stack(),
-    Result :: cauder_types:result().
+  Bindings :: cauder_types:environment(),
+  Expression :: cauder_types:abstract_expr(),
+  Stack :: cauder_types:stack(),
+  Result :: cauder_types:result().
 
 expr(Bs, {var, Line, Name}, Stk) ->
-    Value = maps:get(Name, Bs),
-    #result{env = Bs, exprs = [{value, Line, Value}], stack = Stk};
+  Value = maps:get(Name, Bs),
+  #result{env = Bs, exprs = [{value, Line, Value}], stack = Stk};
+
 expr(Bs, E = {cons, Line, H0, T0}, Stk) ->
-    case is_reducible(H0, Bs) of
+  case is_reducible(H0, Bs) of
+    true ->
+      R = #result{exprs = [H]} = expr(Bs, H0, Stk),
+      case is_value(H) andalso is_value(T0) of
+        true -> R#result{exprs = [{value, Line, [concrete(H) | concrete(T0)]}]};
+        false -> R#result{exprs = [setelement(3, E, H)]}
+      end;
+    false ->
+      case is_reducible(T0, Bs) of
         true ->
-            R = #result{exprs = [H]} = expr(Bs, H0, Stk),
-            case is_value(H) andalso is_value(T0) of
-                true -> R#result{exprs = [{value, Line, [concrete(H) | concrete(T0)]}]};
-                false -> R#result{exprs = [setelement(3, E, H)]}
-            end;
-        false ->
-            case is_reducible(T0, Bs) of
-                true ->
-                    R = #result{exprs = [T]} = expr(Bs, T0, Stk),
-                    case is_value(H0) andalso is_value(T) of
-                        true -> R#result{exprs = [{value, Line, [concrete(H0) | concrete(T)]}]};
-                        false -> R#result{exprs = [setelement(4, E, T)]}
-                    end;
-                false ->
-                    #result{env = Bs, exprs = [{value, Line, [concrete(H0) | concrete(T0)]}], stack = Stk}
-            end
-    end;
+          R = #result{exprs = [T]} = expr(Bs, T0, Stk),
+          case is_value(H0) andalso is_value(T) of
+            true -> R#result{exprs = [{value, Line, [concrete(H0) | concrete(T)]}]};
+            false -> R#result{exprs = [setelement(4, E, T)]}
+          end;
+        false -> #result{env = Bs, exprs = [{value, Line, [concrete(H0) | concrete(T0)]}], stack = Stk}
+      end
+  end;
+
 expr(Bs, E = {tuple, Line, Es0}, Stk) ->
-    R = #result{exprs = Es} = eval_list(Bs, Es0, Stk),
-    case is_value(Es) of
-        true ->
-            Tuple = list_to_tuple(lists:map(fun concrete/1, Es)),
-            #result{env = Bs, exprs = [{value, Line, Tuple}], stack = Stk};
-        false ->
-            R#result{exprs = [setelement(3, E, Es)]}
-    end;
+  R = #result{exprs = Es} = eval_list(Bs, Es0, Stk),
+  case is_value(Es) of
+    true ->
+      Tuple = list_to_tuple(lists:map(fun concrete/1, Es)),
+      #result{env = Bs, exprs = [{value, Line, Tuple}], stack = Stk};
+    false -> R#result{exprs = [setelement(3, E, Es)]}
+  end;
+
 expr(Bs, {'if', Line, Cs}, Stk0) ->
-    case match_if(Bs, Cs) of
-        {match, Body} ->
-            Var = cauder_utils:temp_variable(Line),
-            Stk = [{'if', Body, Var} | Stk0],
-            #result{env = Bs, exprs = [Var], stack = Stk};
-        nomatch ->
-            error(if_clause)
-    end;
+  case match_if(Bs, Cs) of
+    {match, Body} ->
+      Var = cauder_utils:temp_variable(Line),
+      Stk = [{'if', Body, Var} | Stk0],
+      #result{env = Bs, exprs = [Var], stack = Stk};
+    nomatch -> error(if_clause)
+  end;
+
 expr(Bs0, E = {'case', Line, A, Cs}, Stk0) ->
-    case is_reducible(A, Bs0) of
-        true ->
-            eval_and_update({Bs0, A, Stk0}, {3, E});
-        false ->
-            case match_case(Bs0, Cs, A) of
-                {match, Bs, Body} ->
-                    Var = cauder_utils:temp_variable(Line),
-                    Stk = [{'case', Body, Var} | Stk0],
-                    #result{env = Bs, exprs = [Var], stack = Stk};
-                nomatch ->
-                    error({case_clause, concrete(A)})
-            end
-    end;
+  case is_reducible(A, Bs0) of
+    true -> eval_and_update({Bs0, A, Stk0}, {3, E});
+    false ->
+      case match_case(Bs0, Cs, A) of
+        {match, Bs, Body} ->
+          Var = cauder_utils:temp_variable(Line),
+          Stk = [{'case', Body, Var} | Stk0],
+          #result{env = Bs, exprs = [Var], stack = Stk};
+        nomatch -> error({case_clause, concrete(A)})
+      end
+  end;
+
 %% TODO Support receive with timeout
 expr(Bs, {'receive', Line, Cs}, Stk0) ->
-    % TODO One of these variables is not necessary
-    Var = cauder_utils:temp_variable(Line),
-    VarBody = cauder_utils:temp_variable(Line),
-    Stk = [{'receive', [VarBody], Var} | Stk0],
-    #result{env = Bs, exprs = [Var], stack = Stk, label = {rec, VarBody, Cs}};
+  % TODO One of these variables is not necessary
+  Var = cauder_utils:temp_variable(Line),
+  VarBody = cauder_utils:temp_variable(Line),
+  Stk = [{'receive', [VarBody], Var} | Stk0],
+  #result{env = Bs, exprs = [Var], stack = Stk, label = {rec, VarBody, Cs}};
+
 % TODO Support fun() as entry point argument?
 % TODO Handle calls to interpreted fun() from uninterpreted module
 expr(Bs, {'make_fun', Line, Name, Cs}, Stk0) ->
-    {ok, M} = current_module(Stk0),
-    Arity = length(element(3, hd(Cs))),
-    Info = {{M, Name}, Bs, Cs},
-    Fun =
-        case Arity of
-            0 -> fun() -> {[], Info} end;
-            1 -> fun(A) -> {[A], Info} end;
-            2 -> fun(A, B) -> {[A, B], Info} end;
-            3 -> fun(A, B, C) -> {[A, B, C], Info} end;
-            4 -> fun(A, B, C, D) -> {[A, B, C, D], Info} end;
-            5 -> fun(A, B, C, D, E) -> {[A, B, C, D, E], Info} end;
-            % TODO Support more arities
-            _ -> error({argument_limit, Arity})
-        end,
-    #result{env = Bs, exprs = [{value, Line, Fun}], stack = Stk0};
+  {ok, M} = current_module(Stk0),
+  Arity = length(element(3, hd(Cs))),
+  Info = {{M, Name}, Bs, Cs},
+  Fun =
+    case Arity of
+      0 -> fun() -> {[], Info} end;
+      1 -> fun(A) -> {[A], Info} end;
+      2 -> fun(A, B) -> {[A, B], Info} end;
+      3 -> fun(A, B, C) -> {[A, B, C], Info} end;
+      4 -> fun(A, B, C, D) -> {[A, B, C, D], Info} end;
+      5 -> fun(A, B, C, D, E) -> {[A, B, C, D, E], Info} end;
+      _ -> error({argument_limit, Arity}) % TODO Support more arities
+    end,
+  #result{env = Bs, exprs = [{value, Line, Fun}], stack = Stk0};
+
 expr(Bs, E = {bif, Line, M, F, As}, Stk) ->
-    case is_reducible(As, Bs) of
-        true ->
-            eval_and_update({Bs, As, Stk}, {5, E});
-        false ->
-            Value = apply(M, F, lists:map(fun concrete/1, As)),
-            #result{env = Bs, exprs = [{value, Line, Value}], stack = Stk}
-    end;
+  case is_reducible(As, Bs) of
+    true -> eval_and_update({Bs, As, Stk}, {5, E});
+    false ->
+      Value = apply(M, F, lists:map(fun concrete/1, As)),
+      #result{env = Bs, exprs = [{value, Line, Value}], stack = Stk}
+  end;
+
 expr(Bs, {self, Line}, Stk) ->
-<<<<<<< HEAD
-    Var = cauder_utils:temp_variable(Line),
-    #result{env = Bs, exprs = [Var], stack = Stk, label = {self, Var}};
-expr(Bs, E = {spawn, Line, Fun}, Stk) ->
-    case is_reducible(Fun, Bs) of
-        true ->
-            eval_and_update({Bs, Fun, Stk}, {3, E});
-        false ->
-            Var = cauder_utils:temp_variable(Line),
-            Label = {spawn, Var, Fun},
-            #result{env = Bs, exprs = [Var], stack = Stk, label = Label}
-    end;
-=======
   Var = cauder_utils:temp_variable(Line),
   #result{env = Bs, exprs = [Var], stack = Stk, label = {self, Var}};
 
@@ -237,28 +223,13 @@
       end
   end;
 
->>>>>>> a34e65c1
 expr(Bs, E = {spawn, Line, M, F, As}, Stk) ->
-    case is_reducible(M, Bs) of
-        true ->
-            eval_and_update({Bs, M, Stk}, {3, E});
+  case is_reducible(M, Bs) of
+    true -> eval_and_update({Bs, M, Stk}, {3, E});
+    false ->
+      case is_reducible(F, Bs) of
+        true -> eval_and_update({Bs, F, Stk}, {4, E});
         false ->
-<<<<<<< HEAD
-            case is_reducible(F, Bs) of
-                true ->
-                    eval_and_update({Bs, F, Stk}, {4, E});
-                false ->
-                    case is_reducible(As, Bs) of
-                        true ->
-                            eval_and_update({Bs, As, Stk}, {5, E});
-                        false ->
-                            Var = cauder_utils:temp_variable(Line),
-                            Label = {spawn, Var, concrete(M), concrete(F), concrete(As)},
-                            #result{env = Bs, exprs = [Var], stack = Stk, label = Label}
-                    end
-            end
-    end;
-=======
           case is_reducible(As, Bs) of
             true -> eval_and_update({Bs, As, Stk}, {5, E});
             false ->
@@ -313,478 +284,453 @@
       end
   end;
 
->>>>>>> a34e65c1
 expr(Bs, E = {Send, _, L, R}, Stk) when Send =:= 'send' orelse Send =:= 'send_op' ->
-    case is_reducible(L, Bs) of
-        true ->
-            eval_and_update({Bs, L, Stk}, {3, E});
+  case is_reducible(L, Bs) of
+    true -> eval_and_update({Bs, L, Stk}, {3, E});
+    false ->
+      case is_reducible(R, Bs) of
+        true -> eval_and_update({Bs, R, Stk}, {4, E});
         false ->
-            case is_reducible(R, Bs) of
-                true ->
-                    eval_and_update({Bs, R, Stk}, {4, E});
-                false ->
-                    Label = {send, concrete(L), concrete(R)},
-                    #result{env = Bs, exprs = [R], stack = Stk, label = Label}
-            end
-    end;
+          Label = {send, concrete(L), concrete(R)},
+          #result{env = Bs, exprs = [R], stack = Stk, label = Label}
+      end
+  end;
+
 expr(Bs0, E = {local_call, Line, F, As}, Stk0) ->
-    case is_reducible(As, Bs0) of
-        true ->
-            eval_and_update({Bs0, As, Stk0}, {4, E});
-        false ->
-            {ok, M} = current_module(Stk0),
-            A = length(As),
-            {_, Cs} = cauder_utils:fundef_lookup({M, F, A}),
-            {match, Bs, Body} = match_fun(Cs, As),
-            Var = cauder_utils:temp_variable(Line),
-            Stk = [{{M, F, A}, Bs, Body, Var} | Stk0],
-            #result{env = Bs0, exprs = [Var], stack = Stk}
-    end;
+  case is_reducible(As, Bs0) of
+    true -> eval_and_update({Bs0, As, Stk0}, {4, E});
+    false ->
+      {ok, M} = current_module(Stk0),
+      A = length(As),
+      {_, Cs} = cauder_utils:fundef_lookup({M, F, A}),
+      {match, Bs, Body} = match_fun(Cs, As),
+      Var = cauder_utils:temp_variable(Line),
+      Stk = [{{M, F, A}, Bs, Body, Var} | Stk0],
+      #result{env = Bs0, exprs = [Var], stack = Stk}
+  end;
+
 expr(Bs0, E = {remote_call, Line, M, F, As}, Stk0) ->
-    case is_reducible(As, Bs0) of
-        true ->
-            eval_and_update({Bs0, As, Stk0}, {5, E});
-        false ->
-            A = length(As),
-            case cauder_utils:fundef_lookup({M, F, A}) of
-                {Exported, Cs} ->
-                    % Check if function is accessible
-                    case current_module(Stk0) of
-                        {ok, M} -> ok;
-                        {ok, _} -> true = Exported;
-                        error when Stk0 =:= [] -> ok
-                    end,
-                    {match, Bs, Body} = match_fun(Cs, As),
-                    Var = cauder_utils:temp_variable(Line),
-                    Stk = [{{M, F, A}, Bs, Body, Var} | Stk0],
-                    #result{env = Bs0, exprs = [Var], stack = Stk};
-                error ->
-                    Value = apply(M, F, lists:map(fun concrete/1, As)),
-                    #result{env = Bs0, exprs = [{value, Line, Value}], stack = Stk0}
-            end
-    end;
+  case is_reducible(As, Bs0) of
+    true -> eval_and_update({Bs0, As, Stk0}, {5, E});
+    false ->
+      A = length(As),
+      case cauder_utils:fundef_lookup({M, F, A}) of
+        {Exported, Cs} ->
+          % Check if function is accessible
+          case current_module(Stk0) of
+            {ok, M} -> ok;
+            {ok, _} -> true = Exported;
+            error when Stk0 =:= [] -> ok
+          end,
+          {match, Bs, Body} = match_fun(Cs, As),
+          Var = cauder_utils:temp_variable(Line),
+          Stk = [{{M, F, A}, Bs, Body, Var} | Stk0],
+          #result{env = Bs0, exprs = [Var], stack = Stk};
+        error ->
+          Value = apply(M, F, lists:map(fun concrete/1, As)),
+          #result{env = Bs0, exprs = [{value, Line, Value}], stack = Stk0}
+      end
+  end;
+
 % TODO Handle calls to self/0, spawn/1, spawn/3
 expr(Bs0, E = {apply, Line, M0, F0, As}, Stk0) ->
-    case is_reducible(M0, Bs0) of
-        true ->
-            eval_and_update({Bs0, M0, Stk0}, {3, E});
+  case is_reducible(M0, Bs0) of
+    true -> eval_and_update({Bs0, M0, Stk0}, {3, E});
+    false ->
+      case is_reducible(F0, Bs0) of
+        true -> eval_and_update({Bs0, F0, Stk0}, {4, E});
         false ->
-            case is_reducible(F0, Bs0) of
-                true ->
-                    eval_and_update({Bs0, F0, Stk0}, {4, E});
-                false ->
-                    case is_reducible(As, Bs0) of
-                        true ->
-                            eval_and_update({Bs0, As, Stk0}, {5, E});
-                        false ->
-                            M = concrete(M0),
-                            F = concrete(F0),
-                            A = length(As),
-                            case cauder_utils:fundef_lookup({M, F, A}) of
-                                {Exported, Cs} ->
-                                    % Check if function is accessible
-                                    case current_module(Stk0) of
-                                        {ok, M} -> ok;
-                                        {ok, _} -> true = Exported;
-                                        error when Stk0 =:= [] -> ok
-                                    end,
-                                    {match, Bs, Body} = match_fun(Cs, As),
-                                    Var = cauder_utils:temp_variable(Line),
-                                    Stk = [{{M, F, A}, Bs, Body, Var} | Stk0],
-                                    #result{env = Bs0, exprs = [Var], stack = Stk};
-                                error ->
-                                    Value = apply(M, F, lists:map(fun concrete/1, As)),
-                                    #result{env = Bs0, exprs = [{value, Line, Value}], stack = Stk0}
-                            end
-                    end
-            end
-    end;
+          case is_reducible(As, Bs0) of
+            true -> eval_and_update({Bs0, As, Stk0}, {5, E});
+            false ->
+              M = concrete(M0),
+              F = concrete(F0),
+              A = length(As),
+              case cauder_utils:fundef_lookup({M, F, A}) of
+                {Exported, Cs} ->
+                  % Check if function is accessible
+                  case current_module(Stk0) of
+                    {ok, M} -> ok;
+                    {ok, _} -> true = Exported;
+                    error when Stk0 =:= [] -> ok
+                  end,
+                  {match, Bs, Body} = match_fun(Cs, As),
+                  Var = cauder_utils:temp_variable(Line),
+                  Stk = [{{M, F, A}, Bs, Body, Var} | Stk0],
+                  #result{env = Bs0, exprs = [Var], stack = Stk};
+                error ->
+                  Value = apply(M, F, lists:map(fun concrete/1, As)),
+                  #result{env = Bs0, exprs = [{value, Line, Value}], stack = Stk0}
+              end
+          end
+      end
+  end;
+
 expr(Bs0, E = {apply_fun, Line, Fun, As}, Stk0) ->
-    case is_reducible(Fun, Bs0) of
-        true ->
-            eval_and_update({Bs0, Fun, Stk0}, {3, E});
+  case is_reducible(Fun, Bs0) of
+    true -> eval_and_update({Bs0, Fun, Stk0}, {3, E});
+    false ->
+      case is_reducible(As, Bs0) of
+        true -> eval_and_update({Bs0, As, Stk0}, {4, E});
         false ->
-            case is_reducible(As, Bs0) of
-                true ->
-                    eval_and_update({Bs0, As, Stk0}, {4, E});
-                false ->
-                    A = length(As),
-                    {env, [{{M, F}, Bs1, Cs}]} = erlang:fun_info(concrete(Fun), env),
-                    {match, Bs2, Body} = match_fun(Cs, As),
-                    Var = cauder_utils:temp_variable(Line),
-                    Stk = [{{M, F, A}, cauder_utils:merge_bindings(Bs1, Bs2), Body, Var} | Stk0],
-                    #result{env = Bs0, exprs = [Var], stack = Stk}
-            end
-    end;
+          A = length(As),
+          {env, [{{M, F}, Bs1, Cs}]} = erlang:fun_info(concrete(Fun), env),
+          {match, Bs2, Body} = match_fun(Cs, As),
+          Var = cauder_utils:temp_variable(Line),
+          Stk = [{{M, F, A}, cauder_utils:merge_bindings(Bs1, Bs2), Body, Var} | Stk0],
+          #result{env = Bs0, exprs = [Var], stack = Stk}
+      end
+  end;
+
 expr(Bs0, E = {match, _, Lhs, Rhs}, Stk) ->
-    case is_reducible(Lhs, Bs0) of
-        true ->
-            eval_and_update({Bs0, Lhs, Stk}, {3, E});
+  case is_reducible(Lhs, Bs0) of
+    true -> eval_and_update({Bs0, Lhs, Stk}, {3, E});
+    false ->
+      case is_reducible(Rhs, Bs0) of
+        true -> eval_and_update({Bs0, Rhs, Stk}, {4, E});
         false ->
-            case is_reducible(Rhs, Bs0) of
-                true ->
-                    eval_and_update({Bs0, Rhs, Stk}, {4, E});
-                false ->
-                    case match(Bs0, [Lhs], [Rhs]) of
-                        {match, Bs} -> #result{env = Bs, exprs = [Rhs], stack = Stk};
-                        nomatch -> error({badmatch, concrete(Rhs)})
-                    end
-            end
-    end;
+          case match(Bs0, [Lhs], [Rhs]) of
+            {match, Bs} -> #result{env = Bs, exprs = [Rhs], stack = Stk};
+            nomatch -> error({badmatch, concrete(Rhs)})
+          end
+      end
+  end;
+
 expr(Bs, E = {op, Line, Op, As}, Stk) ->
-    case is_reducible(As, Bs) of
-        true ->
-            eval_and_update({Bs, As, Stk}, {4, E});
-        false ->
-            Value = apply(erlang, Op, lists:map(fun concrete/1, As)),
-            #result{env = Bs, exprs = [{value, Line, Value}], stack = Stk}
-    end;
+  case is_reducible(As, Bs) of
+    true -> eval_and_update({Bs, As, Stk}, {4, E});
+    false ->
+      Value = apply(erlang, Op, lists:map(fun concrete/1, As)),
+      #result{env = Bs, exprs = [{value, Line, Value}], stack = Stk}
+  end;
+
 expr(Bs, E = {'andalso', Line, Lhs, Rhs}, Stk) ->
-    case is_reducible(Lhs, Bs) of
-        true ->
-            eval_and_update({Bs, Lhs, Stk}, {3, E});
-        false ->
-            case Lhs of
-                {value, _, false} ->
-                    #result{env = Bs, exprs = [Lhs], stack = Stk};
-                {value, _, true} ->
-                    case is_reducible(Rhs, Bs) of
-                        true ->
-                            eval_and_update({Bs, Rhs, Stk}, {4, E});
-                        false ->
-                            Value = apply(erlang, 'and', [concrete(Lhs), concrete(Rhs)]),
-                            #result{env = Bs, exprs = [{value, Line, Value}], stack = Stk}
-                    end
-            end
-    end;
+  case is_reducible(Lhs, Bs) of
+    true -> eval_and_update({Bs, Lhs, Stk}, {3, E});
+    false ->
+      case Lhs of
+        {value, _, false} -> #result{env = Bs, exprs = [Lhs], stack = Stk};
+        {value, _, true} ->
+          case is_reducible(Rhs, Bs) of
+            true -> eval_and_update({Bs, Rhs, Stk}, {4, E});
+            false ->
+              Value = apply(erlang, 'and', [concrete(Lhs), concrete(Rhs)]),
+              #result{env = Bs, exprs = [{value, Line, Value}], stack = Stk}
+          end
+      end
+  end;
+
 expr(Bs, E = {'orelse', Line, Lhs, Rhs}, Stk) ->
-    case is_reducible(Lhs, Bs) of
-        true ->
-            eval_and_update({Bs, Lhs, Stk}, {3, E});
-        false ->
-            case Lhs of
-                {value, _, true} ->
-                    #result{env = Bs, exprs = [Lhs], stack = Stk};
-                {value, _, false} ->
-                    case is_reducible(Rhs, Bs) of
-                        true ->
-                            eval_and_update({Bs, Rhs, Stk}, {4, E});
-                        false ->
-                            Value = apply(erlang, 'or', [concrete(Lhs), concrete(Rhs)]),
-                            #result{env = Bs, exprs = [{value, Line, Value}], stack = Stk}
-                    end
-            end
-    end.
+  case is_reducible(Lhs, Bs) of
+    true -> eval_and_update({Bs, Lhs, Stk}, {3, E});
+    false ->
+      case Lhs of
+        {value, _, true} -> #result{env = Bs, exprs = [Lhs], stack = Stk};
+        {value, _, false} ->
+          case is_reducible(Rhs, Bs) of
+            true -> eval_and_update({Bs, Rhs, Stk}, {4, E});
+            false ->
+              Value = apply(erlang, 'or', [concrete(Lhs), concrete(Rhs)]),
+              #result{env = Bs, exprs = [{value, Line, Value}], stack = Stk}
+          end
+      end
+  end.
+
 
 %%%=============================================================================
 
+
 -spec match_if(Bindings, Clauses) -> {match, Body} | nomatch when
-    Bindings :: cauder_types:environment(),
-    Clauses :: cauder_types:af_clause_seq(),
-    Body :: cauder_types:af_body().
-
-match_if(_, []) ->
-    nomatch;
+  Bindings :: cauder_types:environment(),
+  Clauses :: cauder_types:af_clause_seq(),
+  Body :: cauder_types:af_body().
+
+match_if(_, []) -> nomatch;
 match_if(Bs, [{'clause', _, [], G, B} | Cs]) ->
-    case concrete(eval_guard_seq(Bs, G)) of
-        true -> {match, B};
-        false -> match_if(Bs, Cs)
-    end.
+  case concrete(eval_guard_seq(Bs, G)) of
+    true -> {match, B};
+    false -> match_if(Bs, Cs)
+  end.
+
 
 -spec match_case(Bindings, Clauses, Argument) -> {match, ScopeBindings, Body} | nomatch when
-    Bindings :: cauder_types:environment(),
-    Clauses :: cauder_types:af_clause_seq(),
-    Argument :: cauder_types:af_literal(),
-    ScopeBindings :: cauder_types:environment(),
-    Body :: cauder_types:af_body().
+  Bindings :: cauder_types:environment(),
+  Clauses :: cauder_types:af_clause_seq(),
+  Argument :: cauder_types:af_literal(),
+  ScopeBindings :: cauder_types:environment(),
+  Body :: cauder_types:af_body().
 
 match_case(Bs, Cs, V) -> match_clause(Bs, Cs, [V]).
 
+
 -spec match_fun(Clauses, Arguments) -> {match, ScopeBindings, Body} | nomatch when
-    Clauses :: cauder_types:af_clause_seq(),
-    Arguments :: [cauder_types:af_literal()],
-    ScopeBindings :: cauder_types:environment(),
-    Body :: cauder_types:af_body().
+  Clauses :: cauder_types:af_clause_seq(),
+  Arguments :: [cauder_types:af_literal()],
+  ScopeBindings :: cauder_types:environment(),
+  Body :: cauder_types:af_body().
 
 match_fun(Cs, Vs) -> match_clause(#{}, Cs, Vs).
 
--spec match_rec_pid(Clauses, Bindings, RecipientPid, Mail, Sched, Sys) ->
-    {NewBindings, Body, {Message, QueuePosition}, NewMail} | nomatch
-when
-    Clauses :: cauder_types:af_clause_seq(),
-    Bindings :: cauder_types:environment(),
-    RecipientPid :: cauder_types:proc_id(),
-    Mail :: cauder_mailbox:mailbox(),
-    Sched :: cauder_types:message_scheduler(),
-    Sys :: cauder_types:system(),
-    NewBindings :: cauder_types:environment(),
-    Body :: cauder_types:af_body(),
-    Message :: cauder_types:message(),
-    QueuePosition :: pos_integer(),
-    NewMail :: cauder_mailbox:mailbox().
+
+-spec match_rec_pid(Clauses, Bindings, RecipientPid, Mail, Sched, Sys) -> {NewBindings, Body, {Message, QueuePosition}, NewMail} | nomatch when
+  Clauses :: cauder_types:af_clause_seq(),
+  Bindings :: cauder_types:environment(),
+  RecipientPid :: cauder_types:proc_id(),
+  Mail :: cauder_mailbox:mailbox(),
+  Sched :: cauder_types:message_scheduler(),
+  Sys :: cauder_types:system(),
+  NewBindings :: cauder_types:environment(),
+  Body :: cauder_types:af_body(),
+  Message :: cauder_types:message(),
+  QueuePosition :: pos_integer(),
+  NewMail :: cauder_mailbox:mailbox().
 
 match_rec_pid(Cs, Bs, Pid, Mail, Sched, Sys) ->
-    case cauder_mailbox:pid_get(Pid, Mail) of
-        [] ->
-            nomatch;
-        QueueList ->
-            case Sched of
-                ?SCHEDULER_Manual ->
-                    FoldQueue =
-                        fun(Msg, Map1) ->
-                            case match_rec(Cs, Bs, #message{uid = Uid} = Msg) of
-                                {match, Bs1, Body} -> maps:put(Uid, {Bs1, Body, Msg}, Map1);
-                                nomatch -> skip
-                            end
-                        end,
-                    FoldQueueList = fun(Queue, Map0) -> lists:foldl(FoldQueue, Map0, queue:to_list(Queue)) end,
-                    MatchingBranchesMap = lists:foldl(FoldQueueList, maps:new(), QueueList),
-                    case maps:size(MatchingBranchesMap) of
-                        0 ->
-                            nomatch;
-                        _ ->
-                            MatchingMessages = lists:map(fun({_, _, Msg}) -> Msg end, maps:values(MatchingBranchesMap)),
-                            case cauder:suspend_task(Pid, MatchingMessages, Sys) of
-                                % TODO Use suspend time
-                                {_SuspendTime, {resume, Uid}} ->
-                                    cauder:resume_task(),
-                                    {Bs1, Body, Msg} = maps:get(Uid, MatchingBranchesMap),
-                                    {QPos, NewMail} = cauder_mailbox:delete(Msg, Mail),
-                                    {Bs1, Body, {Msg, QPos}, NewMail};
-                                % TODO Use suspend time
-                                {_SuspendTime, cancel} ->
-                                    throw(cancel)
-                            end
-                    end;
-                ?SCHEDULER_Random ->
-                    MatchingBranches = lists:filtermap(
-                        fun(Queue) ->
-                            {value, Msg} = queue:peek(Queue),
-                            case match_rec(Cs, Bs, Msg) of
-                                {match, Bs1, Body} -> {true, {Bs1, Body, Msg}};
-                                nomatch -> false
-                            end
-                        end,
-                        QueueList
-                    ),
-                    case length(MatchingBranches) of
-                        0 ->
-                            nomatch;
-                        Length ->
-                            {Bs1, Body, Msg} = lists:nth(rand:uniform(Length), MatchingBranches),
-                            {QPos, NewMail} = cauder_mailbox:delete(Msg, Mail),
-                            {Bs1, Body, {Msg, QPos}, NewMail}
-                    end
-            end
-    end.
+  case cauder_mailbox:pid_get(Pid, Mail) of
+    [] -> nomatch;
+    QueueList ->
+      case Sched of
+        ?SCHEDULER_Manual ->
+          FoldQueue =
+            fun
+              (Msg, Map1) ->
+                case match_rec(Cs, Bs, #message{uid = Uid} = Msg) of
+                  {match, Bs1, Body} -> maps:put(Uid, {Bs1, Body, Msg}, Map1);
+                  nomatch -> skip
+                end
+            end,
+          FoldQueueList = fun(Queue, Map0) -> lists:foldl(FoldQueue, Map0, queue:to_list(Queue)) end,
+          MatchingBranchesMap = lists:foldl(FoldQueueList, maps:new(), QueueList),
+          case maps:size(MatchingBranchesMap) of
+            0 -> nomatch;
+            _ ->
+              MatchingMessages = lists:map(fun({_, _, Msg}) -> Msg end, maps:values(MatchingBranchesMap)),
+              case cauder:suspend_task(Pid, MatchingMessages, Sys) of
+                {_SuspendTime, {resume, Uid}} -> % TODO Use suspend time
+                  cauder:resume_task(),
+                  {Bs1, Body, Msg} = maps:get(Uid, MatchingBranchesMap),
+                  {QPos, NewMail} = cauder_mailbox:delete(Msg, Mail),
+                  {Bs1, Body, {Msg, QPos}, NewMail};
+                {_SuspendTime, cancel} -> % TODO Use suspend time
+                  throw(cancel)
+              end
+          end;
+        ?SCHEDULER_Random ->
+          MatchingBranches = lists:filtermap(
+            fun(Queue) ->
+              {value, Msg} = queue:peek(Queue),
+              case match_rec(Cs, Bs, Msg) of
+                {match, Bs1, Body} -> {true, {Bs1, Body, Msg}};
+                nomatch -> false
+              end
+            end,
+            QueueList
+          ),
+          case length(MatchingBranches) of
+            0 -> nomatch;
+            Length ->
+              {Bs1, Body, Msg} = lists:nth(rand:uniform(Length), MatchingBranches),
+              {QPos, NewMail} = cauder_mailbox:delete(Msg, Mail),
+              {Bs1, Body, {Msg, QPos}, NewMail}
+          end
+      end
+  end.
+
 
 -spec match_rec(Clauses, Bindings, Message) -> {match, NewBindings, Body} | nomatch when
-    Clauses :: cauder_types:af_clause_seq(),
-    Bindings :: cauder_types:environment(),
-    Message :: cauder_mailbox:message(),
-    NewBindings :: cauder_types:environment(),
-    Body :: cauder_types:af_body().
+  Clauses :: cauder_types:af_clause_seq(),
+  Bindings :: cauder_types:environment(),
+  Message :: cauder_mailbox:message(),
+  NewBindings :: cauder_types:environment(),
+  Body :: cauder_types:af_body().
 
 match_rec(Cs, Bs0, #message{value = Value}) -> match_clause(Bs0, Cs, [abstract(Value)]).
 
--spec match_rec_uid(Clauses, Bindings, Uid, Mail) ->
-    {NewBindings, Body, {Message, QueuePosition}, NewMail} | nomatch
-when
-    Clauses :: cauder_types:af_clause_seq(),
-    Bindings :: cauder_types:environment(),
-    Uid :: cauder_mailbox:uid(),
-    Mail :: cauder_mailbox:mailbox(),
-    NewBindings :: cauder_types:environment(),
-    Body :: cauder_types:af_body(),
-    Message :: cauder_types:message(),
-    QueuePosition :: pos_integer(),
-    NewMail :: cauder_mailbox:mailbox().
+
+-spec match_rec_uid(Clauses, Bindings, Uid, Mail) -> {NewBindings, Body, {Message, QueuePosition}, NewMail} | nomatch when
+  Clauses :: cauder_types:af_clause_seq(),
+  Bindings :: cauder_types:environment(),
+  Uid :: cauder_mailbox:uid(),
+  Mail :: cauder_mailbox:mailbox(),
+  NewBindings :: cauder_types:environment(),
+  Body :: cauder_types:af_body(),
+  Message :: cauder_types:message(),
+  QueuePosition :: pos_integer(),
+  NewMail :: cauder_mailbox:mailbox().
 
 match_rec_uid(Cs, Bs0, Uid, Mail0) ->
-    case cauder_mailbox:uid_take(Uid, Mail0) of
-        false ->
-            nomatch;
-        {value, {Msg, QPos}, Mail1} ->
-            case match_clause(Bs0, Cs, [abstract(Msg#message.value)]) of
-                {match, Bs, Body} -> {Bs, Body, {Msg, QPos}, Mail1};
-                nomatch -> nomatch
-            end
-    end.
+  case cauder_mailbox:uid_take(Uid, Mail0) of
+    false -> nomatch;
+    {value, {Msg, QPos}, Mail1} ->
+      case match_clause(Bs0, Cs, [abstract(Msg#message.value)]) of
+        {match, Bs, Body} -> {Bs, Body, {Msg, QPos}, Mail1};
+        nomatch -> nomatch
+      end
+  end.
+
 
 -spec match_clause(Bindings, Clauses, Arguments) -> {match, ScopeBindings, Body} | nomatch when
-    Bindings :: cauder_types:environment(),
-    Clauses :: cauder_types:af_clause_seq(),
-    Arguments :: [cauder_types:af_literal()],
-    ScopeBindings :: cauder_types:environment(),
-    Body :: cauder_types:af_body().
-
-match_clause(_, [], _) ->
-    nomatch;
+  Bindings :: cauder_types:environment(),
+  Clauses :: cauder_types:af_clause_seq(),
+  Arguments :: [cauder_types:af_literal()],
+  ScopeBindings :: cauder_types:environment(),
+  Body :: cauder_types:af_body().
+
+match_clause(_, [], _) -> nomatch;
 match_clause(Bs0, [{'clause', _, Ps, G, B} | Cs], Vs) ->
-    case match(Bs0, Ps, Vs) of
-        {match, Bs} ->
-            case concrete(eval_guard_seq(Bs, G)) of
-                true -> {match, Bs, B};
-                false -> match_clause(Bs0, Cs, Vs)
-            end;
-        nomatch ->
-            match_clause(Bs0, Cs, Vs)
-    end.
+  case match(Bs0, Ps, Vs) of
+    {match, Bs} ->
+      case concrete(eval_guard_seq(Bs, G)) of
+        true -> {match, Bs, B};
+        false -> match_clause(Bs0, Cs, Vs)
+      end;
+    nomatch -> match_clause(Bs0, Cs, Vs)
+  end.
+
 
 -spec clause_line(Bindings, Clauses, Arguments) -> Line when
-    Bindings :: cauder_types:environment(),
-    Clauses :: cauder_types:af_clause_seq(),
-    Arguments :: [cauder_types:af_literal()],
-    Line :: non_neg_integer().
-
-clause_line(_, [], _) ->
-    -1;
+  Bindings :: cauder_types:environment(),
+  Clauses :: cauder_types:af_clause_seq(),
+  Arguments :: [cauder_types:af_literal()],
+  Line :: non_neg_integer().
+
+clause_line(_, [], _) -> -1;
 clause_line(Bs0, [{'clause', Line, Ps, G, _} | Cs], Vs) ->
-    case match(Bs0, Ps, Vs) of
-        {match, Bs} ->
-            case concrete(eval_guard_seq(Bs, G)) of
-                true -> Line;
-                false -> clause_line(Bs0, Cs, Vs)
-            end;
-        nomatch ->
-            clause_line(Bs0, Cs, Vs)
-    end.
+  case match(Bs0, Ps, Vs) of
+    {match, Bs} ->
+      case concrete(eval_guard_seq(Bs, G)) of
+        true -> Line;
+        false -> clause_line(Bs0, Cs, Vs)
+      end;
+    nomatch -> clause_line(Bs0, Cs, Vs)
+  end.
+
 
 %% Tries to match a list of values against a list of patterns using the given environment.
 %% The list of values should have no variables.
 
 -spec match(Bindings, Patterns, Arguments) -> {match, NewBindings} | nomatch when
-    Bindings :: cauder_types:environment(),
-    Patterns :: [cauder_types:af_pattern()],
-    Arguments :: [cauder_types:af_literal()],
-    NewBindings :: cauder_types:environment().
-
-match(Bs, [], []) ->
-    {match, Bs};
+  Bindings :: cauder_types:environment(),
+  Patterns :: [cauder_types:af_pattern()],
+  Arguments :: [cauder_types:af_literal()],
+  NewBindings :: cauder_types:environment().
+
+match(Bs, [], [])    -> {match, Bs};
 match(Bs0, [Pat | Ps0], [{value, _, Val} | Vs0]) when length(Ps0) == length(Vs0) ->
-    case catch match1(Pat, Val, Bs0) of
-        {match, Bs} -> match(Bs, Ps0, Vs0);
-        nomatch -> nomatch
-    end;
-match(_Bs, _Ps, _Vs) ->
-    nomatch.
+  case catch match1(Pat, Val, Bs0) of
+    {match, Bs} -> match(Bs, Ps0, Vs0);
+    nomatch -> nomatch
+  end;
+match(_Bs, _Ps, _Vs) -> nomatch.
+
 
 % TODO Organize arguments to be consistent
 -spec match1(Pattern, Term, Bindings) -> {match, NewBindings} | no_return() when
-    Pattern :: cauder_types:af_pattern(),
-    Term :: term(),
-    Bindings :: cauder_types:environment(),
-    NewBindings :: cauder_types:environment().
+  Pattern :: cauder_types:af_pattern(),
+  Term :: term(),
+  Bindings :: cauder_types:environment(),
+  NewBindings :: cauder_types:environment().
 
 match1({value, _, V}, V, Bs) ->
-    {match, Bs};
+  {match, Bs};
 match1({var, _, '_'}, _, Bs) ->
-    {match, Bs};
+  {match, Bs};
 match1({var, _, Name}, Term, Bs) ->
-    case Bs of
-        #{Name := Term} -> {match, Bs};
-        #{Name := _} -> throw(nomatch);
-        % Add the new binding
-        _ -> {match, Bs#{Name => Term}}
-    end;
+  case Bs of
+    #{Name := Term} -> {match, Bs};
+    #{Name := _} -> throw(nomatch);
+    _ -> {match, Bs#{Name => Term}} % Add the new binding
+  end;
 match1({match, _, Pat1, Pat2}, Term, Bs0) ->
-    {match, Bs1} = match1(Pat1, Term, Bs0),
-    match1(Pat2, Term, Bs1);
+  {match, Bs1} = match1(Pat1, Term, Bs0),
+  match1(Pat2, Term, Bs1);
 match1({cons, _, H, T}, [H1 | T1], Bs0) ->
-    {match, Bs} = match1(H, H1, Bs0),
-    match1(T, T1, Bs);
+  {match, Bs} = match1(H, H1, Bs0),
+  match1(T, T1, Bs);
 match1({tuple, _, Es}, Tuple, Bs) when length(Es) =:= tuple_size(Tuple) ->
-    match_tuple(Es, Tuple, 1, Bs);
+  match_tuple(Es, Tuple, 1, Bs);
 match1(_, _, _) ->
-    throw(nomatch).
+  throw(nomatch).
+
 
 -spec match_tuple(Values, Tuple, Index, Bindings) -> {match, NewBindings} | no_return() when
-    Values :: [cauder_types:af_literal()],
-    Tuple :: tuple(),
-    Index :: pos_integer(),
-    Bindings :: cauder_types:environment(),
-    NewBindings :: cauder_types:environment().
-
-match_tuple([], _, _, Bs) ->
-    {match, Bs};
+  Values :: [cauder_types:af_literal()],
+  Tuple :: tuple(),
+  Index :: pos_integer(),
+  Bindings :: cauder_types:environment(),
+  NewBindings :: cauder_types:environment().
+
+match_tuple([], _, _, Bs) -> {match, Bs};
 match_tuple([E | Es], Tuple, I, Bs0) ->
-    {match, Bs} = match1(E, element(I, Tuple), Bs0),
-    match_tuple(Es, Tuple, I + 1, Bs).
+  {match, Bs} = match1(E, element(I, Tuple), Bs0),
+  match_tuple(Es, Tuple, I + 1, Bs).
+
 
 -spec eval_guard_seq(Bindings, Guards) -> Boolean when
-    Bindings :: cauder_types:environment(),
-    Guards :: cauder_types:af_guard_seq(),
-    Boolean :: cauder_types:af_boolean().
-
-eval_guard_seq(_, []) ->
-    abstract(true);
+  Bindings :: cauder_types:environment(),
+  Guards :: cauder_types:af_guard_seq(),
+  Boolean :: cauder_types:af_boolean().
+
+eval_guard_seq(_, []) -> abstract(true);
 eval_guard_seq(Bs, Gs) when is_list(Gs) ->
-    % In a guard sequence, guards are evaluated until one is true. The remaining guards, if any, are not evaluated.
-    % See: https://erlang.org/doc/reference_manual/expressions.html#guard-sequences
-    abstract(lists:any(fun(G) -> concrete(eval_guard(Bs, G)) end, Gs)).
+  % In a guard sequence, guards are evaluated until one is true. The remaining guards, if any, are not evaluated.
+  % See: https://erlang.org/doc/reference_manual/expressions.html#guard-sequences
+  abstract(lists:any(fun(G) -> concrete(eval_guard(Bs, G)) end, Gs)).
+
 
 -spec eval_guard(Bindings, Guard) -> Boolean when
-    Bindings :: cauder_types:environment(),
-    Guard :: cauder_types:af_guard(),
-    Boolean :: cauder_types:af_boolean().
+  Bindings :: cauder_types:environment(),
+  Guard :: cauder_types:af_guard(),
+  Boolean :: cauder_types:af_boolean().
 
 eval_guard(Bs, G) when is_list(G) ->
-    abstract(lists:all(fun(Gt) -> concrete(eval_guard_test(Bs, Gt)) end, G)).
+  abstract(lists:all(fun(Gt) -> concrete(eval_guard_test(Bs, Gt)) end, G)).
+
 
 -spec eval_guard_test(Bindings, GuardTest) -> GuardTest | Boolean when
-    Bindings :: cauder_types:environment(),
-    GuardTest :: cauder_types:af_guard_test(),
-    Boolean :: cauder_types:af_boolean().
+  Bindings :: cauder_types:environment(),
+  GuardTest :: cauder_types:af_guard_test(),
+  Boolean :: cauder_types:af_boolean().
 
 eval_guard_test(Bs, Gt) ->
-    case is_reducible(Gt, Bs) of
-        true ->
-            #result{exprs = [Gt1]} = expr(Bs, Gt, []),
-            eval_guard_test(Bs, Gt1);
-        false ->
-            Gt
-    end.
+  case is_reducible(Gt, Bs) of
+    true ->
+      #result{exprs = [Gt1]} = expr(Bs, Gt, []),
+      eval_guard_test(Bs, Gt1);
+    false -> Gt
+  end.
+
 
 %%%=============================================================================
+
 
 %%------------------------------------------------------------------------------
 %% @doc Converts the given Erlang term into its abstract form.
 
 -spec abstract(Term) -> Literal when
-    Term :: term(),
-    Literal :: cauder_types:af_literal().
+  Term :: term(),
+  Literal :: cauder_types:af_literal().
 
 abstract(Value) -> {value, 0, Value}.
+
 
 %%------------------------------------------------------------------------------
 %% @doc Converts the given abstract literal element into the Erlang term that it
 %% represents.
 
 -spec concrete(Literal) -> Term when
-    Literal :: cauder_types:af_literal(),
-    Term :: term().
-
-concrete({value, _, Value}) -> Value;
+  Literal :: cauder_types:af_literal(),
+  Term :: term().
+
+concrete({value, _, Value})                       -> Value;
 concrete({cons, _, {value, _, H}, {value, _, T}}) -> [H | T].
+
 
 %%------------------------------------------------------------------------------
 %% @doc Checks if the given abstract expression (or list of expressions) can be
 %% reduced any further or not, given an environment.
 
 -spec is_reducible(Expression | [Expression], Bindings) -> IsReducible when
-<<<<<<< HEAD
-    Expression :: cauder_types:abstract_expr(),
-    Bindings :: cauder_types:environment(),
-    IsReducible :: boolean().
-
-is_reducible([], _) -> false;
-is_reducible([E | Es], Bs) -> is_reducible(E, Bs) orelse is_reducible(Es, Bs);
-is_reducible({value, _, _}, _) -> false;
-is_reducible({var, _, '_'}, _) -> false;
-is_reducible({var, _, Name}, Bs) -> not cauder_utils:is_temp_variable_name(Name) andalso maps:is_key(Name, Bs);
-is_reducible({cons, _, H, T}, Bs) -> is_reducible(H, Bs) orelse is_reducible(T, Bs);
-is_reducible({tuple, _, Es}, Bs) -> is_reducible(Es, Bs);
-=======
   Expression :: cauder_types:abstract_expr(),
   Bindings :: cauder_types:environment(),
   IsReducible :: boolean().
@@ -796,45 +742,48 @@
 is_reducible({var, _, Name}, Bs)    -> not cauder_utils:is_temp_variable_name(Name) andalso maps:is_key(Name, Bs);
 is_reducible({cons, _, H, T}, Bs)   -> is_reducible(H, Bs) orelse is_reducible(T, Bs);
 is_reducible({tuple, _, Es}, Bs)    -> is_reducible(Es, Bs);
->>>>>>> a34e65c1
 is_reducible(E, _) when is_tuple(E) -> true.
+
 
 %%------------------------------------------------------------------------------
 %% @doc Checks if the given abstract expression is a literal value.
 
 -spec is_value(Expression | [Expression]) -> IsValue when
-    Expression :: cauder_types:abstract_expr(),
-    IsValue :: boolean().
-
-is_value([]) -> true;
-is_value([E | Es]) -> is_value(E) andalso is_value(Es);
-is_value({value, _, _}) -> true;
-is_value({cons, _, H, T}) -> is_value(H) andalso is_value(T);
-is_value({tuple, _, Es}) -> is_value(Es);
+  Expression :: cauder_types:abstract_expr(),
+  IsValue :: boolean().
+
+is_value([])                 -> true;
+is_value([E | Es])           -> is_value(E) andalso is_value(Es);
+
+is_value({value, _, _})      -> true;
+is_value({cons, _, H, T})    -> is_value(H) andalso is_value(T);
+is_value({tuple, _, Es})     -> is_value(Es);
 is_value(E) when is_tuple(E) -> false.
+
 
 %%------------------------------------------------------------------------------
 %% @doc Returns the current module according to the stack.
 
 -spec current_module(Stack) -> {ok, Module} | error when
-    Stack :: cauder_types:stack(),
-    Module :: module().
+  Stack :: cauder_types:stack(),
+  Module :: module().
 
 current_module([{{M, _, _}, _, _, _} | _]) -> {ok, M};
-current_module([_ | Stk]) -> current_module(Stk);
-current_module([]) -> error.
+current_module([_ | Stk])                  -> current_module(Stk);
+current_module([])                         -> error.
+
 
 -spec eval_and_update({Bindings, Expression | [Expression], Stack}, {Index, Tuple}) -> Result when
-    Bindings :: cauder_types:environment(),
-    Expression :: cauder_types:abstract_expr(),
-    Stack :: cauder_types:stack(),
-    Index :: pos_integer(),
-    Tuple :: tuple(),
-    Result :: cauder_types:result().
+  Bindings :: cauder_types:environment(),
+  Expression :: cauder_types:abstract_expr(),
+  Stack :: cauder_types:stack(),
+  Index :: pos_integer(),
+  Tuple :: tuple(),
+  Result :: cauder_types:result().
 
 eval_and_update({Bs, Es, Stk}, {Index, Tuple}) when is_list(Es) ->
-    R = #result{exprs = Es1} = eval_list(Bs, Es, Stk),
-    R#result{exprs = [setelement(Index, Tuple, Es1)]};
+  R = #result{exprs = Es1} = eval_list(Bs, Es, Stk),
+  R#result{exprs = [setelement(Index, Tuple, Es1)]};
 eval_and_update({Bs, E, Stk}, {Index, Tuple}) ->
-    R = #result{exprs = [E1]} = expr(Bs, E, Stk),
-    R#result{exprs = [setelement(Index, Tuple, E1)]}.+  R = #result{exprs = [E1]} = expr(Bs, E, Stk),
+  R#result{exprs = [setelement(Index, Tuple, E1)]}.