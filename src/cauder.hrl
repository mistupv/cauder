%%%=============================================================================
%%% App Information
%%%=============================================================================

-define(APP_NAME, "CauDEr").
-define(APP_URL, "https://github.com/mistupv/cauder").
-define(APP_DB, 'cauder/database').

-ifdef(debug).
-define(LOG(X), io:format("{~p,~p}: ~p~n", [?MODULE, ?LINE, X])).
-define(TO_STRING(X), lists:flatten(io_lib:format("~p", [X]))).
-else.
-define(LOG(X), ok).
-define(TO_STRING(X), "").
-endif.

%%%=============================================================================
%%% Semantics
%%%=============================================================================

% Name of the module that defines the forwards semantics.
-define(FWD_SEM, cauder_semantics_forwards).
% Name of the module that defines the backwards semantics.
-define(BWD_SEM, cauder_semantics_backwards).

%%%=============================================================================
%%% Rules
%%%=============================================================================

<<<<<<< HEAD
-define(RULE_SEQ, seq).
-define(RULE_SELF, self).
-define(RULE_SPAWN, spawn).
-define(RULE_SEND, send).
=======
-define(RULE_SEQ,      seq).
-define(RULE_SELF,     self).
-define(RULE_NODE,     node).
-define(RULE_NODES,    nodes).
-define(RULE_SPAWN,    spawn).
-define(RULE_START,    start).
-define(RULE_SEND,     send).
>>>>>>> a34e65c1
-define(RULE_RECEIVE, 'receive').

-define(NOT_EXP, not_exp).
-define(NULL_OPT, null_opt).

%%%=============================================================================
%%% Schedulers
%%%=============================================================================

-define(SCHEDULER_RoundRobin, round_robin).
-define(SCHEDULER_FCFS, fcfs).
-define(SCHEDULER_Random, random).
-define(SCHEDULER_Manual, manual).

%%%=============================================================================
%%% Other
%%%=============================================================================

-define(CAUDER_GREEN, {34, 139, 34}).

%%%=============================================================================
%%% Records
%%%=============================================================================

% System
-record(sys, {
<<<<<<< HEAD
    % Global mailbox
    mail = cauder_mailbox:new() :: cauder_mailbox:mailbox(),
    % Pool of processes
    procs :: cauder_types:process_map(),
    % System log
    logs = maps:new() :: cauder_types:log_map(),
    trace = [] :: [cauder_types:trace()],
    roll = []
=======
  % Global mailbox
  mail = cauder_mailbox:new() :: cauder_mailbox:mailbox(),
  % Pool of processes
  procs :: cauder_types:process_map(),
  % System log
  logs = maps:new() :: cauder_types:log_map(),
  % System nodes
  nodes = [] :: [cauder_types:net_node()],
  trace = [] :: [cauder_types:trace()],
  roll = []
>>>>>>> a34e65c1
}).

%% Process
-record(proc, {
<<<<<<< HEAD
    % Process identifier
    pid :: cauder_types:proc_id(),
    % History
    hist = [] :: cauder_types:history(),
    % Call stack
    stack = [] :: cauder_types:stack(),
    % Environment
    env = maps:new() :: cauder_types:environment(),
    % List of expressions
    exprs :: [cauder_types:abstract_expr()],
    % The entry point function for this process
    spf :: mfa()
=======
  % Process node
  node :: cauder_types:net_node(),
  % Process identifier
  pid :: cauder_types:proc_id(),
  % History
  hist = [] :: cauder_types:history(),
  % Call stack
  stack = [] :: cauder_types:stack(),
  % Environment
  env = maps:new() :: cauder_types:environment(),
  % List of expressions
  exprs :: [cauder_types:abstract_expr()],
  % The entry point function for this process
  spf :: mfa()
>>>>>>> a34e65c1
}).

%% Message
-record(message, {
    % UID
    uid = cauder_mailbox:uid() :: cauder_mailbox:uid(),
    % Message
    value :: term(),
    % Sender PID
    src :: cauder_types:proc_id(),
    % Receiver PID
    dest :: cauder_types:proc_id()
}).

% Option
-record(opt, {
    % integer
    pid :: cauder_types:proc_id(),
    % forward or backward
    sem :: cauder_types:semantics(),
    % seq, spawn, ...
    rule :: cauder_types:rule()
}).

% Trace
-record(trace, {
<<<<<<< HEAD
    type :: ?RULE_SPAWN | ?RULE_SEND | ?RULE_RECEIVE,
    from :: cauder_types:proc_id(),
    to :: undefined | cauder_types:proc_id(),
    val :: undefined | term(),
    time :: undefined | cauder_mailbox:uid()
=======
  type :: ?RULE_SPAWN | ?RULE_START | ?RULE_SEND | ?RULE_RECEIVE,
  from :: cauder_types:proc_id(),
  to :: undefined | cauder_types:proc_id(),
  node :: undefined | cauder_types:net_node(),
  val :: undefined | term(),
  res :: succ | fail | undefined,
  time :: undefined | cauder_mailbox:uid()
>>>>>>> a34e65c1
}).

% Replay info
-record(replay, {
<<<<<<< HEAD
    log_path :: file:filename(),
    call :: {module(), atom(), cauder_types:af_args()},
    main_pid :: cauder_types:proc_id()
=======
  log_path :: file:filename(),
  call :: {module(), atom(), cauder_types:af_args()},
  main_pid :: cauder_types:proc_id(),
  main_node :: cauder_types:net_node()
>>>>>>> a34e65c1
}).

% Evaluation step result
-record(result, {
    env :: cauder_types:environment(),
    exprs :: [cauder_types:abstract_expr()],
    stack :: cauder_types:stack(),
    label = tau :: cauder_types:label()
}).<|MERGE_RESOLUTION|>--- conflicted
+++ resolved
@@ -6,13 +6,15 @@
 -define(APP_URL, "https://github.com/mistupv/cauder").
 -define(APP_DB, 'cauder/database').
 
+
 -ifdef(debug).
 -define(LOG(X), io:format("{~p,~p}: ~p~n", [?MODULE, ?LINE, X])).
--define(TO_STRING(X), lists:flatten(io_lib:format("~p", [X]))).
+-define(TO_STRING(X), lists:flatten(io_lib:format("~p",[X]))).
 -else.
 -define(LOG(X), ok).
 -define(TO_STRING(X), "").
 -endif.
+
 
 %%%=============================================================================
 %%% Semantics
@@ -23,16 +25,11 @@
 % Name of the module that defines the backwards semantics.
 -define(BWD_SEM, cauder_semantics_backwards).
 
+
 %%%=============================================================================
 %%% Rules
 %%%=============================================================================
 
-<<<<<<< HEAD
--define(RULE_SEQ, seq).
--define(RULE_SELF, self).
--define(RULE_SPAWN, spawn).
--define(RULE_SEND, send).
-=======
 -define(RULE_SEQ,      seq).
 -define(RULE_SELF,     self).
 -define(RULE_NODE,     node).
@@ -40,11 +37,11 @@
 -define(RULE_SPAWN,    spawn).
 -define(RULE_START,    start).
 -define(RULE_SEND,     send).
->>>>>>> a34e65c1
 -define(RULE_RECEIVE, 'receive').
 
--define(NOT_EXP, not_exp).
--define(NULL_OPT, null_opt).
+-define(NOT_EXP,    not_exp).
+-define(NULL_OPT,   null_opt).
+
 
 %%%=============================================================================
 %%% Schedulers
@@ -55,11 +52,13 @@
 -define(SCHEDULER_Random, random).
 -define(SCHEDULER_Manual, manual).
 
+
 %%%=============================================================================
 %%% Other
 %%%=============================================================================
 
--define(CAUDER_GREEN, {34, 139, 34}).
+-define(CAUDER_GREEN, {34,139,34}).
+
 
 %%%=============================================================================
 %%% Records
@@ -67,16 +66,6 @@
 
 % System
 -record(sys, {
-<<<<<<< HEAD
-    % Global mailbox
-    mail = cauder_mailbox:new() :: cauder_mailbox:mailbox(),
-    % Pool of processes
-    procs :: cauder_types:process_map(),
-    % System log
-    logs = maps:new() :: cauder_types:log_map(),
-    trace = [] :: [cauder_types:trace()],
-    roll = []
-=======
   % Global mailbox
   mail = cauder_mailbox:new() :: cauder_mailbox:mailbox(),
   % Pool of processes
@@ -87,25 +76,10 @@
   nodes = [] :: [cauder_types:net_node()],
   trace = [] :: [cauder_types:trace()],
   roll = []
->>>>>>> a34e65c1
 }).
 
 %% Process
 -record(proc, {
-<<<<<<< HEAD
-    % Process identifier
-    pid :: cauder_types:proc_id(),
-    % History
-    hist = [] :: cauder_types:history(),
-    % Call stack
-    stack = [] :: cauder_types:stack(),
-    % Environment
-    env = maps:new() :: cauder_types:environment(),
-    % List of expressions
-    exprs :: [cauder_types:abstract_expr()],
-    % The entry point function for this process
-    spf :: mfa()
-=======
   % Process node
   node :: cauder_types:net_node(),
   % Process identifier
@@ -120,40 +94,32 @@
   exprs :: [cauder_types:abstract_expr()],
   % The entry point function for this process
   spf :: mfa()
->>>>>>> a34e65c1
 }).
 
 %% Message
 -record(message, {
-    % UID
-    uid = cauder_mailbox:uid() :: cauder_mailbox:uid(),
-    % Message
-    value :: term(),
-    % Sender PID
-    src :: cauder_types:proc_id(),
-    % Receiver PID
-    dest :: cauder_types:proc_id()
+  % UID
+  uid = cauder_mailbox:uid() :: cauder_mailbox:uid(),
+  % Message
+  value :: term(),
+  % Sender PID
+  src :: cauder_types:proc_id(),
+  % Receiver PID
+  dest :: cauder_types:proc_id()
 }).
 
 % Option
 -record(opt, {
-    % integer
-    pid :: cauder_types:proc_id(),
-    % forward or backward
-    sem :: cauder_types:semantics(),
-    % seq, spawn, ...
-    rule :: cauder_types:rule()
+  % integer
+  pid :: cauder_types:proc_id(),
+  % forward or backward
+  sem :: cauder_types:semantics(),
+  % seq, spawn, ...
+  rule :: cauder_types:rule()
 }).
 
 % Trace
 -record(trace, {
-<<<<<<< HEAD
-    type :: ?RULE_SPAWN | ?RULE_SEND | ?RULE_RECEIVE,
-    from :: cauder_types:proc_id(),
-    to :: undefined | cauder_types:proc_id(),
-    val :: undefined | term(),
-    time :: undefined | cauder_mailbox:uid()
-=======
   type :: ?RULE_SPAWN | ?RULE_START | ?RULE_SEND | ?RULE_RECEIVE,
   from :: cauder_types:proc_id(),
   to :: undefined | cauder_types:proc_id(),
@@ -161,27 +127,20 @@
   val :: undefined | term(),
   res :: succ | fail | undefined,
   time :: undefined | cauder_mailbox:uid()
->>>>>>> a34e65c1
 }).
 
 % Replay info
 -record(replay, {
-<<<<<<< HEAD
-    log_path :: file:filename(),
-    call :: {module(), atom(), cauder_types:af_args()},
-    main_pid :: cauder_types:proc_id()
-=======
   log_path :: file:filename(),
   call :: {module(), atom(), cauder_types:af_args()},
   main_pid :: cauder_types:proc_id(),
   main_node :: cauder_types:net_node()
->>>>>>> a34e65c1
 }).
 
 % Evaluation step result
 -record(result, {
-    env :: cauder_types:environment(),
-    exprs :: [cauder_types:abstract_expr()],
-    stack :: cauder_types:stack(),
-    label = tau :: cauder_types:label()
+  env :: cauder_types:environment(),
+  exprs :: [cauder_types:abstract_expr()],
+  stack :: cauder_types:stack(),
+  label = tau :: cauder_types:label()
 }).